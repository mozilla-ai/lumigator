--- conflicted
+++ resolved
@@ -11,12 +11,6 @@
 import loguru
 import requests
 from evaluator.schemas import DatasetConfig as ELDatasetConfig
-<<<<<<< HEAD
-
-# TODO: the evaluator import will need to be renamed to evaluator
-#   once the new experiments API is merged
-=======
->>>>>>> cc82cc8e
 from evaluator.schemas import EvalJobConfig, EvaluationConfig
 from fastapi import BackgroundTasks, UploadFile
 from inference.schemas import DatasetConfig as IDatasetConfig
