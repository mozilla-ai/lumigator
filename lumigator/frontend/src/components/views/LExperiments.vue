<template>
  <div class="l-experiments" :class="{ 'no-data': showEmptyState }">
    <l-experiments-empty
      v-if="showEmptyState"
      @l-add-experiment="handleCreateExperimentClicked()"
    />
    <div class="l-experiments__header-container" v-if="!showEmptyState">
      <l-page-header
        title="Experiments"
        :description="headerDescription"
        button-label="Create Experiment"
        :column="experiments?.length === 0"
        @l-header-action="handleCreateExperimentClicked()"
      />
    </div>
    <div class="l-experiments__table-container" v-if="!showEmptyState">
      <l-experiment-table
        :is-loading="isLoading"
        :experiments="experiments || []"
        @l-experiment-selected="handleExperimentClicked($event)"
        @delete-option-clicked="handleDeleteButtonClicked"
        @view-experiment-results-clicked="onShowExperimentResults($event)"
      />
    </div>
    <div v-if="error" class="l-experiments__error">
      <p>Error loading experiments: {{ error.message }}</p>
      <Button
        label="Retry"
        severity="secondary"
        @click="
          () => {
            queryClient.invalidateQueries({ queryKey: ['experiments'] })
          }
        "
        class="p-button-outlined"
      >
      </Button>
    </div>
    <l-experiments-drawer
      v-if="showDrawer"
      ref="experimentsDrawer"
      :header="getDrawerHeader()"
      :position="showLogs ? 'bottom' : 'full'"
      @l-drawer-closed="resetDrawerContent()"
    >
      <l-experiment-results
        v-if="showExpResults && selectedExperimentResults && selectedExperimentResults.length"
        :results="selectedExperimentResults"
      />
      <!-- <l-experiment-results
        v-if="selectedWorkflowResults && showJobResults"
        :results="selectedWorkflowResults"
      /> -->
      <!-- <l-experiment-logs :logs="workflowLogs" v-if="showLogs" /> -->
    </l-experiments-drawer>
    <CreateExperimentModal
      :selectedDataset="selectedDataset"
      @close="closeExperimentForm"
      v-if="isNewExperimentFormVisible"
    />
  </div>
</template>

<script lang="ts" setup>
<<<<<<< HEAD
import { onMounted, ref, type Ref } from 'vue'
=======
import { computed, onMounted, ref, type Ref } from 'vue'
>>>>>>> 2310b407
import { storeToRefs } from 'pinia'
import { useDatasetStore } from '@/stores/datasetsStore'
import { useModelStore } from '@/stores/modelsStore'
import LPageHeader from '@/components/layout/LPageHeader.vue'
import LExperimentTable from '@/components/experiments/LExperimentTable.vue'
import LExperimentsDrawer from '@/components/experiments/LExperimentsDrawer.vue'
import LExperimentResults from '@/components/experiments/LExperimentResults.vue'
import LExperimentsEmpty from '@/components/experiments/LExperimentsEmpty.vue'
import type { Experiment } from '@/types/Experiment'
import { experimentsService } from '@/sdk/experimentsService'
import {
  getExperimentResults,
  type TableDataForExperimentResults,
} from '@/helpers/getExperimentResults'
import { Button, useConfirm, useToast } from 'primevue'
import { useRouter } from 'vue-router'
import CreateExperimentModal from '../experiments/CreateExperimentModal.vue'
import { useMutation, useQuery, useQueryClient } from '@tanstack/vue-query'
import { retrieveStatus } from '@/helpers/retrieveStatus'
import { getAxiosError } from '@/helpers/getAxiosError'

const datasetStore = useDatasetStore()
const modelStore = useModelStore()
const { selectedDataset } = storeToRefs(datasetStore)
const { models } = storeToRefs(modelStore)

const selectedExperimentResults: Ref<TableDataForExperimentResults[]> = ref([])

const selectedExperiment = ref<Experiment | undefined>()

const router = useRouter()
const showDrawer = ref(false)
const experimentsDrawer = ref()
const showLogs = ref()
const showExpResults = ref()
const showJobResults = ref()
const headerDescription = ref(`Experiments are a logical sequence of inference and
evaluation tasks that run sequentially to evaluate an LLM.`)

const isNewExperimentFormVisible = ref(false)

const closeExperimentForm = () => {
  isNewExperimentFormVisible.value = false
  datasetStore.setSelectedDataset(undefined)
}

const getDrawerHeader = () => {
  return showLogs.value ? 'Logs' : `Experiment: ${selectedExperiment.value?.name}`
}

const {
  data: experiments,
  isLoading,
  error,
} = useQuery({
  queryKey: ['experiments'],
  queryFn: () => experimentsService.fetchExperiments(),
  select: (data) =>
    data.map((experiment: Experiment) => {
      return {
        ...experiment,
        status: retrieveStatus(experiment) || 'empty',
      }
    }),
})

const showEmptyState = computed(() => {
  return experiments.value?.length === 0 && !isLoading.value
})

const queryClient = useQueryClient()

const handleCreateExperimentClicked = () => {
  selectedExperiment.value = undefined
  isNewExperimentFormVisible.value = true
}

const handleExperimentClicked = (experiment: Experiment) => {
  selectedExperiment.value = experiments.value?.find((e: Experiment) => e.id === experiment.id)

  router.push(`/experiments/${experiment.id}`)
}

const onShowExperimentResults = async (experiment: Experiment) => {
  selectedExperimentResults.value = await getExperimentResults(experiment, models.value)
  selectedExperiment.value = experiment
  showExpResults.value = true
  showDrawer.value = true
}

const confirm = useConfirm()
const toast = useToast()

const deleteExperimentMutation = useMutation({
  mutationFn: experimentsService.deleteExperiment,
  onMutate: () => {
    toast.add({
      group: 'br',
      severity: 'info',
      summary: 'Deleting experiment',
      detail: 'Deleting experiment',
      life: 3000,
    })
  },
  onError: (error) => {
    toast.add({
      group: 'br',
      severity: 'error',
      summary: 'Error deleting experiment',
      detail: getAxiosError(error),
    })
  },
  onSuccess: () => {
    toast.add({
      group: 'br',
      severity: 'success',
      summary: 'Experiment deleted',
      detail: 'Experiment deleted',
      life: 3000,
    })
    // refetch experiments to remove it from the table
    queryClient.invalidateQueries({
      queryKey: ['experiments'],
    })
    router.push('/experiments')
  },
})

async function handleDeleteButtonClicked(selectedItem: Experiment) {
  const experiment = selectedItem || selectedExperiment.value
  if (!experiment) {
    return
  }

  confirm.require({
    message: `This will permanently delete the experiment and all its model runs.`,
    header: `Delete  Experiment?`,
    icon: 'pi pi-info-circle',
    rejectLabel: 'Cancel',
    rejectProps: {
      label: 'Cancel',
      severity: 'secondary',
      // style: 'color: #fff; background-color: #363636; border: none; border-radius: 46px;',
      outlined: true,
    },
    acceptProps: {
      label: 'Delete Experiment',
      // style: 'color: #fff; background-color: #9F1A1C; border: none; border-radius: 46px; ',
      severity: 'danger',
    },
    accept: async () => {
      deleteExperimentMutation.mutate(experiment.id)
    },
    reject: () => {},
  })
}
// function getJobRuntime(jobId: string) {
//   const job = jobs.value.find((job) => job.id === jobId)
//   return job ? job.runTime : undefined
// }

const resetDrawerContent = () => {
  showExpResults.value = false
  showJobResults.value = false
  showLogs.value = false
  showDrawer.value = false
}

onMounted(async () => {
  await Promise.all([modelStore.fetchModels()])

  if (selectedDataset.value) {
    handleCreateExperimentClicked()
  }
<<<<<<< HEAD
=======
  pollingId = setInterval(async () => {
    await throttledUpdateAllWorkflows()
  }, 1000)
>>>>>>> 2310b407
})
</script>

<style scoped lang="scss">
@use '@/styles/variables' as *;

.l-experiments {
  $root: &;
  max-width: $l-main-width;
  width: 100%;
  margin: 0 auto;

  &__header-container {
    margin: auto;
    padding: $l-spacing-1;
    display: grid;
    place-items: center;
    width: 100%;
  }

  &__table-container {
    padding: $l-spacing-1;
    display: grid;
    width: 100%;
  }
  &.no-data {
    max-width: $l-main-width;
    padding: $l-spacing-1;
    display: grid;
    place-content: center;

    .l-experiments__header-container {
      margin-top: 120px;
    }
  }
}
</style><|MERGE_RESOLUTION|>--- conflicted
+++ resolved
@@ -62,11 +62,7 @@
 </template>
 
 <script lang="ts" setup>
-<<<<<<< HEAD
-import { onMounted, ref, type Ref } from 'vue'
-=======
 import { computed, onMounted, ref, type Ref } from 'vue'
->>>>>>> 2310b407
 import { storeToRefs } from 'pinia'
 import { useDatasetStore } from '@/stores/datasetsStore'
 import { useModelStore } from '@/stores/modelsStore'
@@ -241,12 +237,9 @@
   if (selectedDataset.value) {
     handleCreateExperimentClicked()
   }
-<<<<<<< HEAD
-=======
   pollingId = setInterval(async () => {
     await throttledUpdateAllWorkflows()
   }, 1000)
->>>>>>> 2310b407
 })
 </script>
 
