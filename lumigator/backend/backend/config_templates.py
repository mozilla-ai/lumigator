# Evaluation templates
from lumigator_schemas.jobs import JobType

seq2seq_eval_template = """{{
    "name": "{job_name}/{job_id}",
    "model": {{ "path": "{model_uri}" }},
    "dataset": {{ "path": "{dataset_path}" }},
    "evaluation": {{
        "metrics": ["rouge", "meteor", "bertscore"],
        "use_pipeline": true,
        "max_samples": {max_samples},
        "return_input_data": true,
        "return_predictions": true,
        "storage_path": "{storage_path}",
        "skip_inference": "{skip_inference}"
    }}
}}"""

bart_eval_template = """{{
    "name": "{job_name}/{job_id}",
    "model": {{ "path": "{model_uri}" }},
    "tokenizer": {{ "path": "{model_uri}", "mod_max_length": 1024 }},
    "dataset": {{ "path": "{dataset_path}" }},
    "evaluation": {{
        "metrics": ["rouge", "meteor", "bertscore"],
        "use_pipeline": true,
        "max_samples": {max_samples},
        "return_input_data": true,
        "return_predictions": true,
        "storage_path": "{storage_path}",
        "skip_inference": "{skip_inference}"
    }}
}}"""

causal_eval_template = """{{
    "name": "{job_name}/{job_id}",
    "model": {{ "path": "{model_uri}" }},
    "dataset": {{ "path": "{dataset_path}" }},
    "evaluation": {{
        "metrics": ["rouge", "meteor", "bertscore"],
        "use_pipeline": false,
        "max_samples": {max_samples},
        "return_input_data": true,
        "return_predictions": true,
        "storage_path": "{storage_path}",
        "skip_inference": "{skip_inference}"
    }}
}}"""

oai_eval_template = """{{
    "name": "{job_name}/{job_id}",
    "model": {{
        "inference": {{
            "base_url": "{model_url}",
            "engine": "{model_uri}",
            "system_prompt": "{system_prompt}",
            "max_retries": 3
        }}
    }},
    "dataset": {{ "path": "{dataset_path}" }},
    "evaluation": {{
        "metrics": ["rouge", "meteor", "bertscore"],
        "max_samples": {max_samples},
        "return_input_data": true,
        "return_predictions": true,
        "storage_path": "{storage_path}",
        "skip_inference": "{skip_inference}"
    }}
}}"""

# TODO: this default evaluation template should serve for most purposes
#       after we deprecate evaluator, as it won't include predictions (model
#       name is just passed for reference and not for actual inference).
#       We can remove all the above templates then.
default_eval_template = """{{
    "name": "{job_name}/{job_id}",
    "model": {{ "path": "{model_uri}" }},
    "dataset": {{ "path": "{dataset_path}" }},
    "evaluation": {{
        "metrics": ["rouge", "meteor", "bertscore"],
        "max_samples": {max_samples},
        "return_input_data": true,
        "return_predictions": true,
        "storage_path": "{storage_path}"
    }}
}}"""


# Inference templates

default_infer_template = """{{
    "name": "{job_name}/{job_id}",
    "dataset": {{ "path": "{dataset_path}" }},
    "hf_pipeline": {{
        "model_uri": "{model_uri}",
        "task": "{task}",
        "accelerator": "{accelerator}",
        "revision": "{revision}",
        "use_fast": "{use_fast}",
        "trust_remote_code": "{trust_remote_code}",
        "torch_dtype": "{torch_dtype}",
        "max_new_tokens": "{max_new_tokens}"
    }},
     "job": {{
        "max_samples": {max_samples},
        "storage_path": "{storage_path}",
        "output_field": "{output_field}"
    }}
}}"""

seq2seq_infer_template = """{{
    "name": "{job_name}/{job_id}",
    "model": {{ "path": "{model_uri}" }},
    "dataset": {{ "path": "{dataset_path}" }}
}}"""

bart_infer_template = """{{
    "name": "{job_name}/{job_id}",
    "dataset": {{ "path": "{dataset_path}" }},
    "hf_pipeline": {{
        "model_uri": "{model_uri}",
        "task": "{task}",
        "accelerator": "{accelerator}",
        "revision": "{revision}",
        "use_fast": "{use_fast}",
        "trust_remote_code": "{trust_remote_code}",
        "torch_dtype": "{torch_dtype}",
        "max_new_tokens": 142
    }},
     "job": {{
        "max_samples": {max_samples},
        "storage_path": "{storage_path}",
        "output_field": "{output_field}"
    }}
}}"""

causal_infer_template = """{{
    "name": "{job_name}/{job_id}",
    "model": {{ "path": "{model_uri}" }},
    "dataset": {{ "path": "{dataset_path}" }}
}}"""

oai_infer_template = """{{
    "name": "{job_name}/{job_id}",
    "dataset": {{ "path": "{dataset_path}" }},
    "job": {{
        "max_samples": {max_samples},
        "storage_path": "{storage_path}",
        "output_field": "{output_field}"
    }},
    "inference_server": {{
        "base_url": "{model_url}",
        "engine": "{model_uri}",
        "system_prompt": "{system_prompt}",
        "max_retries": 3
    }},
    "params": {{
        "max_tokens": {max_tokens},
        "frequency_penalty": {frequency_penalty},
        "temperature": {temperature},
        "top_p": {top_p}
    }}
}}"""


# Theoretically many more models and providers could be supported here
# See https://docs.litellm.ai/docs/providers for a list of supported providers
supported_litellm_providers_models = [
    # GPT Models
    "gpt-4o-mini",
    "gpt-4o",
    "o1",
    "o3-mini",
    # Mistral Models
    "mistral/open-mistral-7b",
    "mistral/open-mixtral-8x7b",
    "mistral/open-mixtral-8x22b",
    "mistral/mistral-large-latest",
    "mistral/open-mistral-nemo",
    # Deepseek
    "deepseek/deepseek-reasoner",
    "deepseek/deepseek-chat",
]

templates = {
    JobType.INFERENCE: {
        "default": default_infer_template,
<<<<<<< HEAD
        **{endpoint: oai_infer_template for endpoint in supported_litellm_providers_models},
=======
        "hf://facebook/bart-large-cnn": bart_infer_template,
        "oai://gpt-4o-mini": oai_infer_template,
        "oai://gpt-4o": oai_eval_template,
        "mistral://open-mistral-7b": oai_infer_template,
>>>>>>> c815c32e
        "llamafile://mistralai/Mistral-7B-Instruct-v0.2": oai_infer_template,
    },
    JobType.EVALUATION: {
        "default": causal_eval_template,
        "hf://facebook/bart-large-cnn": bart_eval_template,
        "hf://Falconsai/text_summarization": seq2seq_eval_template,
        "hf://mistralai/Mistral-7B-Instruct-v0.3": causal_eval_template,
        "oai://gpt-4o-mini": oai_eval_template,
        "oai://gpt-4o": oai_eval_template,
        "mistral://open-mistral-7b": oai_eval_template,
        "llamafile://mistralai/Mistral-7B-Instruct-v0.2": oai_eval_template,
    },
    # TODO: Remove the old EVALUATION section and rename EVALUATION_LITE
    #       to EVALUATION after we deprecate evaluator. Also remove the
    #       unused templates above (all the eval templates except default)
    JobType.EVALUATION_LITE: {
        "default": default_eval_template,
    },
}<|MERGE_RESOLUTION|>--- conflicted
+++ resolved
@@ -185,14 +185,8 @@
 templates = {
     JobType.INFERENCE: {
         "default": default_infer_template,
-<<<<<<< HEAD
         **{endpoint: oai_infer_template for endpoint in supported_litellm_providers_models},
-=======
         "hf://facebook/bart-large-cnn": bart_infer_template,
-        "oai://gpt-4o-mini": oai_infer_template,
-        "oai://gpt-4o": oai_eval_template,
-        "mistral://open-mistral-7b": oai_infer_template,
->>>>>>> c815c32e
         "llamafile://mistralai/Mistral-7B-Instruct-v0.2": oai_infer_template,
     },
     JobType.EVALUATION: {
