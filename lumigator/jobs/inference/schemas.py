"""Schema file that is loaded by the backend to validate the input/output data.
This file must only depend on pydantic and not on any other external library.
This is because the backend and this job will be running in different environments.
"""

from pydantic import BaseModel, ConfigDict


class DatasetConfig(BaseModel):
    path: str
    model_config = ConfigDict(extra="forbid")


class JobConfig(BaseModel):
    max_samples: int
    storage_path: str
    output_field: str | None = "predictions"
    enable_tqdm: bool = True
    model_config = ConfigDict(extra="forbid")


class InferenceServerConfig(BaseModel):
    base_url: str | None = None
    model: str
    provider: str
    system_prompt: str | None
    max_retries: int
    model_config = ConfigDict(extra="forbid")


class GenerationConfig(BaseModel):
    """Custom and limited configuration for generation.
    Sort of a subset of HF GenerationConfig
    https://huggingface.co/docs/transformers/en/main_classes/text_generation#transformers.GenerationConfig
    TODO: Should we use that instead?
    """

    max_new_tokens: int
    frequency_penalty: float
    temperature: float
    top_p: float
    model_config = ConfigDict(extra="forbid")


class HuggingFacePipelineConfig(BaseModel, arbitrary_types_allowed=True):
    model_name_or_path: str
    revision: str
    use_fast: bool
    trust_remote_code: bool
    torch_dtype: str
    accelerator: str
    model_config = ConfigDict(extra="forbid")
    truncation: bool = True
    task: str | None = None


class InferenceJobConfig(BaseModel):
    name: str
    dataset: DatasetConfig
    job: JobConfig
    system_prompt: str | None = None
    inference_server: InferenceServerConfig | None = None
<<<<<<< HEAD
    generation_config: GenerationConfig | None = None
    hf_pipeline: HfPipelineConfig | None = None
=======
    params: SamplingParameters | None = None
    hf_pipeline: HuggingFacePipelineConfig | None = None
>>>>>>> a1ebe972
    model_config = ConfigDict(extra="forbid")


class InferenceJobOutput(BaseModel):
    predictions: list | None = None
    examples: list
    ground_truth: list | None = None
    model: str
    inference_time: float


class JobOutput(BaseModel):
    # Nothing to put in metrics yet
    # but eventually we will have metrics like tok/s, latency, average output length, etc.
    metrics: None
    artifacts: InferenceJobOutput
    parameters: InferenceJobConfig<|MERGE_RESOLUTION|>--- conflicted
+++ resolved
@@ -60,13 +60,9 @@
     job: JobConfig
     system_prompt: str | None = None
     inference_server: InferenceServerConfig | None = None
-<<<<<<< HEAD
     generation_config: GenerationConfig | None = None
-    hf_pipeline: HfPipelineConfig | None = None
-=======
-    params: SamplingParameters | None = None
+    params: GenerationConfig | None = None
     hf_pipeline: HuggingFacePipelineConfig | None = None
->>>>>>> a1ebe972
     model_config = ConfigDict(extra="forbid")
 
 
