--- conflicted
+++ resolved
@@ -76,10 +76,9 @@
 import LExperimentsDrawer from '@/components/molecules/LExperimentsDrawer.vue';
 import LExperimentResults from '@/components/molecules/LExperimentResults.vue';
 import LExperimentLogs from '@/components/molecules/LExperimentLogs.vue';
-<<<<<<< HEAD
+
 import LExperimentsEmpty from '@/components/molecules/LExperimentsEmpty.vue'
-=======
->>>>>>> cf003307
+
 
 const { showSlidingPanel } = useSlidePanel();
 const experimentStore = useExperimentStore();
@@ -94,11 +93,10 @@
 const showDrawer = ref(false);
 const experimentsDrawer = ref(null);
 const showLogs = ref(null);
-<<<<<<< HEAD
+
 const headerDescription = ref(`Experiments are a logical sequence of inference and
 evaluation tasks that run sequentially to evaluate an LLM.`)
-=======
->>>>>>> cf003307
+
 
 const getDrawerHeader = () => {
   return showLogs.value ? 'Experiment Logs' : selectedExperiment.value.name;
