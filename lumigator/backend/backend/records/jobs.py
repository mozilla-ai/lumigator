import uuid
from typing import Any

from sqlalchemy import ForeignKey
from sqlalchemy.orm import Mapped, mapped_column
from sqlalchemy.types import Text

from backend.records.base import BaseRecord
from backend.records.mixins import DateTimeMixin, JobStatusMixin, NameDescriptionMixin


class JobRecord(BaseRecord, NameDescriptionMixin, JobStatusMixin, DateTimeMixin):
    __tablename__ = "jobs"

    experiment_id: Mapped[uuid.UUID] = mapped_column(ForeignKey("experiments.id"), nullable=True)
<<<<<<< HEAD
    logs: Mapped[str] = mapped_column(Text)
=======
    job_type: Mapped[str]
>>>>>>> 768e826e


class JobResultRecord(BaseRecord):
    __tablename__ = "job-results"

    job_id: Mapped[uuid.UUID] = mapped_column(ForeignKey("jobs.id"), unique=True)
    metrics: Mapped[dict[str, Any]]<|MERGE_RESOLUTION|>--- conflicted
+++ resolved
@@ -13,11 +13,8 @@
     __tablename__ = "jobs"
 
     experiment_id: Mapped[uuid.UUID] = mapped_column(ForeignKey("experiments.id"), nullable=True)
-<<<<<<< HEAD
     logs: Mapped[str] = mapped_column(Text)
-=======
     job_type: Mapped[str]
->>>>>>> 768e826e
 
 
 class JobResultRecord(BaseRecord):
