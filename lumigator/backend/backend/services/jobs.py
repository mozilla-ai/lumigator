--- conflicted
+++ resolved
@@ -11,12 +11,7 @@
 
 # TODO: the evaluator_lite import will need to be renamed to evaluator
 #   once the new experiments API is merged
-<<<<<<< HEAD
-from evaluator_lite.schemas import EvalJobConfig
-from fastapi import BackgroundTasks, UploadFile
-from inference.schemas import InferenceJobConfig
-=======
-from evaluator_lite.schemas import EvalJobConfig, EvalJobOutput, EvaluationConfig
+from evaluator_lite.schemas import EvalJobConfig, EvaluationConfig
 from fastapi import BackgroundTasks, UploadFile
 from inference.schemas import DatasetConfig as IDatasetConfig
 from inference.schemas import (
@@ -27,7 +22,6 @@
     SamplingParameters,
 )
 from inference.schemas import JobConfig as InferJobConfig
->>>>>>> bcad25e5
 from lumigator_schemas.datasets import DatasetFormat
 from lumigator_schemas.extras import ListingResponse
 from lumigator_schemas.jobs import (
@@ -203,23 +197,6 @@
         loguru.logger.info("Adding a new dataset entry to the database...")
 
         # Get the dataset from the S3 bucket
-<<<<<<< HEAD
-        results = self._validate_results(job_id, s3)
-
-        # make sure the artifacts are present in the results
-        if not all(
-            key in results.artifacts for key in ["examples", "ground_truth", request.output_field]
-        ):
-            raise ValueError("Missing required fields in the job results.")
-
-        dataset_to_save = {
-            "examples": results.artifacts["examples"],
-            "ground_truth": results.artifacts["ground_truth"],
-            request.output_field: results.artifacts[request.output_field],
-        }
-
-        bin_data = self._results_to_binary_file(dataset_to_save, list(dataset_to_save.keys()))
-=======
         result_key = self._get_results_s3_key(job_id)
         with s3.open(f"{settings.S3_BUCKET}/{result_key}", "r") as f:
             # Validate that the output file adheres to the expected inference output schema
@@ -235,7 +212,6 @@
         loguru.logger.info(f"--> results: {results}")
         loguru.logger.info(f"--> fields: {fields}")
         bin_data = self._results_to_binary_file(results.model_dump(), fields)
->>>>>>> bcad25e5
         bin_data_size = len(bin_data.getvalue())
 
         # Figure out the dataset filename
@@ -261,11 +237,7 @@
             f"Dataset '{dataset_filename}' with ID '{dataset_record.id}' added to the database."
         )
 
-<<<<<<< HEAD
-    def _validate_results(self, job_id: UUID, s3: S3FileSystem) -> JobResultObject:
-=======
     def _validate_evaluation_results(self, job_id: UUID, request: JobCreate, s3: S3FileSystem):
->>>>>>> bcad25e5
         """Handles the evaluation result for a given job.
 
         Args:
