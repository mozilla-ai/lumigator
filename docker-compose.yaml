--- conflicted
+++ resolved
@@ -217,11 +217,6 @@
 
 volumes:
     minio-data:
-<<<<<<< HEAD
     database-data:
     redis-data:
-=======
-    database_volume:
-    redis-data:
-    ray-pip-cache:
->>>>>>> 40e7b008
+    ray-pip-cache: