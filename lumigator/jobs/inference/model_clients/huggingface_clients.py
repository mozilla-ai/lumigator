--- conflicted
+++ resolved
@@ -1,15 +1,5 @@
 from inference_config import InferenceJobConfig
 from loguru import logger
-<<<<<<< HEAD
-from lumigator_schemas.tasks import TaskDefinition, TaskType
-from model_clients.base_client import BaseModelClient
-from model_clients.translation_utils import load_translation_config, resolve_user_input_language
-from transformers import AutoConfig, AutoModelForSeq2SeqLM, AutoTokenizer, pipeline
-
-from schemas import PredictionResult
-
-DEFAULT_MAX_POSITION_EMBEDDINGS = 512
-=======
 from lumigator_schemas.tasks import TaskType
 from model_clients.base_client import BaseModelClient
 from model_clients.mixins.generation_config_mixin import GenerationConfigMixin
@@ -25,7 +15,6 @@
     """Check if the model is an encoder-decoder model"""
     model_config = AutoConfig.from_pretrained(model_name)
     return model_config.is_encoder_decoder
->>>>>>> ad2fcb04
 
 
 class HuggingFaceModelClientFactory:
@@ -35,70 +24,17 @@
     def create(config: InferenceJobConfig, api_key: str | None = None) -> BaseModelClient:
         """Factory method to create the appropriate client based on config"""
         model_name = config.hf_pipeline.model_name_or_path
-<<<<<<< HEAD
-        task = config.task_definition.task
-
-        # Load model config to determine architecture - Seq2Seq or CausalLM
-        model_config = AutoConfig.from_pretrained(model_name, trust_remote_code=config.hf_pipeline.trust_remote_code)
-=======
         is_model_encoder_decoder = is_encoder_decoder(model_name)
         task = config.task_definition.task
->>>>>>> ad2fcb04
 
         # Summarization task with Seq2Seq model
         if task == TaskType.SUMMARIZATION and is_model_encoder_decoder:
             logger.info(f"Running inference with HuggingFaceSeq2SeqSummarizationClient for {model_name}")
-<<<<<<< HEAD
-            return HuggingFaceSeq2SeqSummarizationClient(config)
-
-        elif task == TaskType.TRANSLATION and model_config.is_encoder_decoder:
-            # Load the supported translation model families configuration
-            translation_config = load_translation_config()
-
-            prefix_models = translation_config.get("prefix_based", [])
-            language_code_models = translation_config.get("language_code_based", [])
-
-            if model_name in prefix_models:
-                logger.info(f"Running inference with HuggingFacePrefixTranslationClient for {model_name}")
-                return HuggingFacePrefixTranslationClient(config)
-            elif model_name in language_code_models:
-                logger.info(f"Running inference with HuggingFaceLanguageCodeTranslationClient for {model_name}")
-                return HuggingFaceLanguageCodeTranslationClient(config)
-            else:
-                logger.error(
-                    f"Translation task with HF seq2seq models: {model_name} is not supported. "
-                    f"Check translation_models.yaml for supported models."
-                )
-
-        # Default to CausalLM for the general text-generation task
-        else:
-            logger.info(f"Running inference with HuggingFaceCausalLMClient for {model_name}")
-            return HuggingFaceCausalLMClient(config)
-
-
-class HuggingFaceSeq2SeqModelClientMixin:
-    """Mixin with common functionality for seq2seq models"""
-
-    def _initialize_model_and_tokenizer(self, config):
-        """Initialize the model and tokenizer for the seq2seq models"""
-        self.tokenizer = AutoTokenizer.from_pretrained(
-            config.hf_pipeline.model_name_or_path,
-            use_fast=config.hf_pipeline.use_fast,
-            trust_remote_code=config.hf_pipeline.trust_remote_code,
-        )
-
-        self.model = AutoModelForSeq2SeqLM.from_pretrained(
-            config.hf_pipeline.model_name_or_path,
-            trust_remote_code=config.hf_pipeline.trust_remote_code,
-            torch_dtype=config.hf_pipeline.torch_dtype,
-        )
-=======
             return HuggingFaceSeq2SeqSummarizationClient(config, api_key)
 
         elif task == TaskType.TRANSLATION and is_model_encoder_decoder:
             # Load the supported translation model families configuration
             translation_config = load_translation_config()
->>>>>>> ad2fcb04
 
             prefix_models = translation_config.get("prefix_translation_models", [])
             if model_name in prefix_models:
@@ -112,18 +48,8 @@
 
         # Default to CausalLM for the general text-generation task
         else:
-<<<<<<< HEAD
-            # If none of the plausible fields are found (e.g. google/mt5 model family), use a default value
-            max_pos_emb = DEFAULT_MAX_POSITION_EMBEDDINGS
-            logger.warning(
-                "No field corresponding to max_position_embeddings parameter found"
-                f" for {self._config.hf_pipeline.model_name_or_path}."
-                f" Checked alternative fields: {plausible_max_length_params}"
-            )
-=======
             logger.info(f"Running inference with HuggingFaceCausalLMClient for {model_name}")
             return HuggingFaceCausalLMClient(config, api_key)
->>>>>>> ad2fcb04
 
 
 class HuggingFaceSeq2SeqSummarizationClient(
@@ -271,77 +197,4 @@
             prediction_result = PredictionResult(prediction=generation["translation_text"])
             prediction_results.append(prediction_result)
 
-<<<<<<< HEAD
-        return PredictionResult(
-            prediction=generation["generated_text"][-1]["content"],
-        )
-
-
-class LanguageCodesSetupMixin:
-    """Mixin with common functionality for translation clients"""
-
-    def _setup_translation_languages(self, task_definition: TaskDefinition):
-        """Initialize source and target language information for translation"""
-        source_language_user_input = getattr(task_definition, "source_language", None)
-        target_language_user_input = getattr(task_definition, "target_language", None)
-
-        if not source_language_user_input or not target_language_user_input:
-            raise ValueError("Source and target languages must be provided for translation task.")
-
-        source_language_info = resolve_user_input_language(source_language_user_input)
-        target_language_info = resolve_user_input_language(target_language_user_input)
-
-        self._source_language_iso_code = source_language_info["iso_code"]  # e.g. "en"
-        self._source_language_full_name = source_language_info["full_name"]  # e.g. "English"
-        self._target_language_iso_code = target_language_info["iso_code"]  # e.g. "de"
-        self._target_language_full_name = target_language_info["full_name"]  # e.g. "German"
-
-
-class HuggingFacePrefixTranslationClient(BaseModelClient, HuggingFaceSeq2SeqModelClientMixin, LanguageCodesSetupMixin):
-    """Client for T5-style models that use prefixes for translation"""
-
-    def __init__(self, config: InferenceJobConfig):
-        self._config = config
-        self._setup_translation_languages(config.task_definition)
-
-        # Set the task to translation with the source and target languages
-        self._config.hf_pipeline.task = (
-            f"{TaskType.TRANSLATION.value}_{self._source_language_iso_code}_to_{self._target_language_iso_code}"
-        )
-        self._initialize_model_and_tokenizer(self._config)
-
-    def predict(self, prompt) -> PredictionResult:
-        prefix = f"translate {self._source_language_full_name} to {self._target_language_full_name}: "
-        prefixed_prompt = prefix + prompt
-
-        result = self._pipeline(prefixed_prompt, max_new_tokens=self._config.generation_config.max_new_tokens)[0]
-
-        return PredictionResult(
-            prediction=result["translation_text"],
-        )
-
-
-class HuggingFaceLanguageCodeTranslationClient(
-    BaseModelClient, HuggingFaceSeq2SeqModelClientMixin, LanguageCodesSetupMixin
-):
-    """Client for translation models that require language codes (mBART, NLLB, M2M)"""
-
-    def __init__(self, config: InferenceJobConfig):
-        self._config = config
-        self._setup_translation_languages(config.task_definition)
-        self._initialize_model_and_tokenizer(config)
-
-    def predict(self, prompt) -> PredictionResult:
-        result = self._pipeline(
-            prompt,
-            max_new_tokens=self._config.generation_config.max_new_tokens,
-            src_lang=self._source_language_iso_code,
-            tgt_lang=self._target_language_iso_code,
-        )[0]
-
-        return PredictionResult(
-            prediction=result["translation_text"],
-        )
-=======
-        return prediction_results
->>>>>>> ad2fcb04
+        return prediction_results