--- conflicted
+++ resolved
@@ -54,13 +54,9 @@
 ) -> JobResponse:
     job_response = service.create_job(job_create_request)
 
-<<<<<<< HEAD
-    background_tasks.add_task(service.handle_inference_job, job_response.id, job_create_request)
-=======
     service.add_background_task(
         background_tasks, service.handle_inference_job, job_response.id, job_create_request
     )
->>>>>>> 81944e19
 
     url = request.url_for(get_job.__name__, job_id=job_response.id)
     response.headers[HttpHeaders.LOCATION] = f"{url}"
@@ -88,16 +84,11 @@
     inference_job_create_request.store_to_dataset = True
     job_response = service.create_job(inference_job_create_request)
 
-<<<<<<< HEAD
-    background_tasks.add_task(
-        service.handle_inference_job, job_response.id, inference_job_create_request
-=======
     service.add_background_task(
         background_tasks,
         service.handle_inference_job,
         job_response.id,
         inference_job_create_request,
->>>>>>> 81944e19
     )
 
     url = request.url_for(get_job.__name__, job_id=job_response.id)
