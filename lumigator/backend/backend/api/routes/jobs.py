--- conflicted
+++ resolved
@@ -39,11 +39,9 @@
 router = APIRouter()
 
 
-def job_exception_mappings() -> (
-    dict[
-        type[JobNotFoundError] | type[JobTypeUnsupportedError] | type[JobUpstreamError] | type[JobValidationError], int
-    ]
-):
+def job_exception_mappings() -> dict[
+    type[JobNotFoundError] | type[JobTypeUnsupportedError] | type[JobUpstreamError] | type[JobValidationError], int
+]:
     return {
         JobNotFoundError: status.HTTP_404_NOT_FOUND,
         JobTypeUnsupportedError: status.HTTP_501_NOT_IMPLEMENTED,
@@ -61,11 +59,6 @@
 ) -> JobResponse:
     job_response = service.create_job(job_create_request)
 
-<<<<<<< HEAD
-=======
-    service.add_background_task(background_tasks, service.handle_inference_job, job_response.id, job_create_request)
-
->>>>>>> 1035cc1b
     url = request.url_for(get_job.__name__, job_id=job_response.id)
     response.headers[HttpHeaders.LOCATION] = f"{url}"
 
