--- conflicted
+++ resolved
@@ -4,18 +4,6 @@
       <TableView
         style="width: 100%"
         v-if="tableVisible"
-<<<<<<< HEAD
-        v-model:selection="focusedItem"
-        v-model:expandedRows="expandedRows"
-        selectionMode="single"
-        data-key="id"
-        :value="tableData"
-        :loading="isLoading"
-        :tableStyle="style"
-        columnResizeMode="expand"
-        sortField="created"
-=======
->>>>>>> fda732be
         :sortOrder="-1"
         :isLoading="isLoading"
         :sortField="'created_at'"
@@ -84,8 +72,6 @@
     type: Boolean,
     default: false,
   },
-<<<<<<< HEAD
-=======
 })
 
 const datasetStore = useDatasetStore()
@@ -102,7 +88,6 @@
       use_case: experiment.task_definition.task,
     }
   })
->>>>>>> fda732be
 })
 
 const columns = ['name', 'dataset', 'use_case', 'created_at', 'status', 'options']
