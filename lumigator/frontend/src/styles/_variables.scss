@use 'sass:color';
// Colors
$l-primary-color: #e0c414; // Main brand color (gold/yellow)
$l-primary-color-text: #ffffff;
$white: #ffffff;
$black: #000000;
$l-grey-100: #bbbbbb;
$l-grey-150: #a2a2a2;
$l-grey-200: #888888;
$l-grey-300: #363636;
$l-grey-400: #222222;
$l-grey-500: #111111;
$l-grey-600: #111111;
$l-menu-bg: #111111;
$l-menu-item-color: #7f7f7f;
$l-logs-bg: #080808;
$l-main-bg: #111111;
$l-card-bg: #222222;
$l-overlay-color: rgba(0, 0, 0, 0.6);
$l-text-color: #eaeaea;
$l-text-secondary-color: #b3b3b3;
$l-disabled-input-color: #363636;
$l-gridlines-stroke: #3f3f46;

// Typography
$l-font-family: 'Inter', sans-serif;
$l-font-size: 1rem;
$l-font-size-xs: 10px;
$l-font-size-sm: 12px;
$l-font-size-md: 16px;
$l-menu-font-size: 14px;
$l-table-font-size: 14px;
$l-font-weight-normal: 400;
$l-font-weight-semibold: 500;
$l-font-weight-bold: 600;
$l-button-icon-only-width: 1.5rem;

// Spacing and Borders
$l-main-radius: 8px;
$l-border-radius: 6px;
$l-button-border-radius: 4px;
$l-input-border-radius: 4px;
$l-spacing-sm: 0.5rem;
$l-spacing-1: 1rem;
$l-app-width: 1800px;
$l-main-width: 1300px;

// Shadows
$l-box-shadow: 0 2px 8px rgba(0, 0, 0, 0.5);
$border-stroke: #47474a;
$neutral-box-shadow: 0px 1px 2px 0px rgba(0, 0, 0, 0.05);

// Button Specific
$l-button-bg: $l-primary-color;
$l-button-text-color: #000000;
$l-button-hover-bg: color.adjust($l-primary-color, $lightness: -10%);

// Sizes
$l-sliding-panel-size: 370px;
<<<<<<< HEAD
$l-input-height: 50px;
=======
$l-input-height: 40px;
>>>>>>> 62ca5f34
$l-bottom-drawer-height: 40vh;

:root {
  --l-primary-color: #{$l-primary-color};
  --l-primary-color-text: #{$l-primary-color-text};
  --white: #{$white};
  --black: #{$black};
  --l-grey-100: #{$l-grey-100};
  --l-grey-150: #{$l-grey-150};
  --l-grey-200: #{$l-grey-200};
  --l-grey-300: #{$l-grey-300};
  --l-grey-400: #{$l-grey-400};
<<<<<<< HEAD
=======
  --l-grey-500: #{$l-grey-500};
>>>>>>> 62ca5f34
  --l-grey-600: #{$l-grey-600};
  --l-menu-bg: #{$l-menu-bg};
  --l-menu-item-color: #{$l-menu-item-color};
  --l-logs-bg: #{$l-logs-bg};
  --l-main-bg: #{$l-main-bg};
  --l-card-bg: #{$l-card-bg};
  --l-overlay-color: #{$l-overlay-color};
  --l-text-color: #{$l-text-color};
  --l-text-secondary-color: #{$l-text-secondary-color};
  --l-disabled-input-color: #{$l-disabled-input-color};
  --l-gridlines-stroke: #{$l-gridlines-stroke};

  /* Typography */
  --l-font-family: #{$l-font-family};
  --l-font-size: #{$l-font-size};
  --l-font-size-xs: #{$l-font-size-xs};
  --l-font-size-sm: #{$l-font-size-sm};
  --l-font-size-md: #{$l-font-size-md};
  --l-menu-font-size: #{$l-menu-font-size};
  --l-table-font-size: #{$l-table-font-size};
  --l-font-weight-normal: #{$l-font-weight-normal};
  --l-font-weight-semibold: #{$l-font-weight-semibold};
  --l-font-weight-bold: #{$l-font-weight-bold};
  --l-button-icon-only-width: #{$l-button-icon-only-width};

  /* Spacing and Borders */
  --l-main-radius: #{$l-main-radius};
  --l-border-radius: #{$l-border-radius};
  --l-button-border-radius: #{$l-button-border-radius};
  --l-input-border-radius: #{$l-input-border-radius};
  --l-spacing-sm: #{$l-spacing-sm};
  --l-spacing-1: #{$l-spacing-1};
  --l-app-width: #{$l-app-width};
  --l-main-width: #{$l-main-width};

  /* Shadows */
  --l-box-shadow: #{$l-box-shadow};
  --border-stroke: #{$border-stroke};
<<<<<<< HEAD
=======
  --neutral-box-shadow: #{$neutral-box-shadow};
>>>>>>> 62ca5f34

  /* Button Specific */
  --l-button-bg: #{$l-button-bg};
  --l-button-text-color: #{$l-button-text-color};
  --l-button-hover-bg: #{$l-button-hover-bg}; // Using Sass darken() function

  /* Sizes */
  --l-sliding-panel-size: #{$l-sliding-panel-size};
  --l-input-height: #{$l-input-height};
  --l-bottom-drawer-height: #{$l-bottom-drawer-height};
}<|MERGE_RESOLUTION|>--- conflicted
+++ resolved
@@ -57,11 +57,7 @@
 
 // Sizes
 $l-sliding-panel-size: 370px;
-<<<<<<< HEAD
-$l-input-height: 50px;
-=======
 $l-input-height: 40px;
->>>>>>> 62ca5f34
 $l-bottom-drawer-height: 40vh;
 
 :root {
@@ -74,10 +70,7 @@
   --l-grey-200: #{$l-grey-200};
   --l-grey-300: #{$l-grey-300};
   --l-grey-400: #{$l-grey-400};
-<<<<<<< HEAD
-=======
   --l-grey-500: #{$l-grey-500};
->>>>>>> 62ca5f34
   --l-grey-600: #{$l-grey-600};
   --l-menu-bg: #{$l-menu-bg};
   --l-menu-item-color: #{$l-menu-item-color};
@@ -116,10 +109,7 @@
   /* Shadows */
   --l-box-shadow: #{$l-box-shadow};
   --border-stroke: #{$border-stroke};
-<<<<<<< HEAD
-=======
   --neutral-box-shadow: #{$neutral-box-shadow};
->>>>>>> 62ca5f34
 
   /* Button Specific */
   --l-button-bg: #{$l-button-bg};
