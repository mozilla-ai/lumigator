<template>
  <DataTable
<<<<<<< HEAD
    :class="showGridlines ? '' : 'gridlines'"
    :value="data"
=======
    :value="reactiveData"
    :class="{
      'no-cursor-pointer': !hasCursorPointer,
      gridlines: !showGridlines,
    }"
>>>>>>> c0eb9013
    ref="dataTable"
    :reorderableColumns="true"
    :removableSort="true"
    :scrollable="true"
    scrollHeight="flex"
    :loading="isLoading"
    :sort-field="sortField"
    :sort-order="sortOrder"
    :resizableColumns="false"
    :columnResizeMode="'fit'"
    :showGridlines="showGridlines"
    :stripedRows="false"
    :exportFilename="downloadFileName"
    :globalFilterFields="columns"
    v-model:filters="filters"
    :editMode="isEditable ? 'cell' : undefined"
    v-model:expandedRows="expandedRows"
    @rowExpand="onRowExpand"
    @rowCollapse="onRowCollapse"
    @row-click="$emit('row-click', $event)"
    @cell-edit-complete="onCellEditComplete"
    @cell-edit-cancel="onCellEditCancel"
  >
    <template #header v-if="hasColumnToggle || isSearchEnabled">
      <div style="display: flex; gap: 2rem; justify-content: flex-end">
        <MultiSelect
          v-if="hasColumnToggle"
          :modelValue="selectedColumns"
          :options="columns"
          :size="'small'"
          :selectedItemsLabel="`${selectedColumns.length} Columns Selected`"
          :max-selected-labels="0"
          @update:modelValue="onToggle"
          display="chip"
          placeholder="Select Columns"
        >
        </MultiSelect>

        <!-- <PrimeVueButton text icon="pi pi-plus" label="Expand All" @click="expandAll" />
          <PrimeVueButton text icon="pi pi-minus" label="Collapse All" @click="collapseAll" /> -->

        <IconField v-if="isSearchEnabled">
          <InputIcon>
            <i class="pi pi-search"></i>
          </InputIcon>
          <InputText v-model="filters['global'].value" placeholder="Search" />
        </IconField>
      </div>
    </template>
    <template #empty v-if="isSearchEnabled"> No items found. </template>
    <Column expander style="width: 10" v-if="hasSubRows" />
    <Column
      v-if="showRowNumber && selectedColumns.length"
      key="rowNumber"
      field="rowNumber"
      header=""
      sortable
    ></Column>
    <Column
      v-for="col in selectedColumns"
      :sortable="col !== 'options'"
      :key="col"
      :field="col"
      :header="col"
      :style="
        hasEqualColumnSizes
          ? `width: ${selectedColumns.length > 0 ? (1 / selectedColumns.length) * 100 : 100}% `
          : undefined
      "
    >
      <template #body="slotProps" v-if="col === 'status' || col === 'options'">
        <Tag
          v-if="col === 'status'"
          :severity="
            slotProps.data.status === WorkflowStatus.SUCCEEDED
              ? 'success'
              : slotProps.data.status === WorkflowStatus.FAILED
                ? 'danger'
                : 'warn'
          "
          rounded
          :value="slotProps.data.status"
          class="tag"
        >
          {{ slotProps.data.status }}
        </Tag>
        <div class="options" v-if="col === 'options'">
          <slot name="options" :data="slotProps.data"></slot>
        </div>
      </template>
      <template #editor="{ data, field }" v-if="isEditable">
        <PrimeVueTextarea v-model="data[field]" autoResize autofocus fluid></PrimeVueTextarea>
      </template>
    </Column>
    <template #expansion="slotProps">
      <TableView
        :data="slotProps.data.subRows"
        :isSearchEnabled="true"
        :hasColumnToggle="false"
        :showRowNumber="true"
        :downloadFileName="downloadFileName"
        :isEditable="isEditable"
        ref="subTable"
        :columns="
          Object.keys(slotProps.data.subRows[0]).filter(
            (key) => key !== 'subRows' && key !== 'rowNumber',
          )
        "
      />
    </template>
  </DataTable>
</template>
<script lang="ts">
import {
  // Button,
  Column,
  DataTable,
  IconField,
  InputIcon,
  InputText,
  MultiSelect,
  Tag,
  Textarea,
  type DataTableCellEditCancelEvent,
  type DataTableCellEditCompleteEvent,
} from 'primevue'
import { FilterMatchMode } from '@primevue/core/api'
<<<<<<< HEAD
import { defineComponent, ref, type PropType } from 'vue'
=======
import { defineComponent, ref, toRef, toRefs, type PropType } from 'vue'
>>>>>>> c0eb9013
import { WorkflowStatus } from '@/types/Workflow'

export default defineComponent({
  name: 'TableView',
  components: {
    DataTable,
    Column,
    Tag,
    // PrimeVueButton: Button,
    PrimeVueTextarea: Textarea,
    IconField,
    InputIcon,
    InputText,
    MultiSelect,
  },
  props: {
<<<<<<< HEAD
=======
    sortField: {
      type: String,
      default: undefined,
    },
    sortOrder: {
      type: Number,
      default: undefined,
    },
    isLoading: {
      type: Boolean,
      default: false,
    },
>>>>>>> c0eb9013
    showGridlines: {
      type: Boolean,
      default: true,
    },
    hasEqualColumnSizes: {
      type: Boolean,
      default: false,
    },
    isSearchEnabled: {
      type: Boolean,
      default: true,
    },
    hasColumnToggle: {
      type: Boolean,
      default: true,
    },
    showRowNumber: {
      type: Boolean,
      default: false,
    },
    downloadFileName: {
      type: String,
      default: 'download',
    },
    hasCursorPointer: {
      type: Boolean,
      default: true,
    },
    isEditable: {
      type: Boolean,
      default: false,
    },
    data: {
      type: Array as PropType<Record<string, unknown>[]>,
      required: true,
    },
    columns: {
      type: Array as PropType<string[]>,
      required: true,
    },
  },
  exposes: ['exportCSV'],
  emits: ['row-click'],
  setup(props) {
    const reactiveData = toRef(props, 'data')
    const reactiveProps = toRefs(props)
    const isVisible = ref(true)
    const dataTable = ref()
    const selectedColumns = ref(props.columns)
    const filters = ref({
      global: { value: null, matchMode: FilterMatchMode.CONTAINS },
    })
    const handleDownloadClicked = () => {
      dataTable.value.exportCSV()
    }
    const expandedRows = ref()

    const exportCSV = () => {
      dataTable.value.exportCSV()
    }

    const hasSubRows = props.data!.some((item) => item.subRows)

    const onCellEditComplete = (event: DataTableCellEditCompleteEvent) => {
      const { data, newValue, field } = event

      data[field] = newValue
    }

    const onCellEditCancel = (event: DataTableCellEditCancelEvent) => {
      // prevent esc key from closing the whole modal
      event.originalEvent.stopPropagation()
    }

    const onToggle = (selected: string[]) => {
      selectedColumns.value = props.columns.filter((col) => selected.includes(col))
    }

    const onRowExpand = () => {
      // toast.add({ severity: 'info', summary: 'Product Expanded', detail: event.data.name, life: 3000 });
    }
    const onRowCollapse = () => {
      // toast.add({ severity: 'success', summary: 'Product Collapsed', detail: event.data.name, life: 3000 });
    }
    const expandAll = () => {
      expandedRows.value = (props.data || []).reduce(
        (acc, item, index) => (acc[index] = true) && acc,
        {},
      )
    }
    const collapseAll = () => {
      expandedRows.value = undefined
    }

    return {
      isVisible,
      hasSubRows,
      dataTable,
      handleDownloadClicked,
      onCellEditComplete,
      WorkflowStatus,
      onCellEditCancel,
      filters,
      // allColumns,
      selectedColumns,
      onToggle,
      expandedRows,
      onRowExpand,
      onRowCollapse,
      expandAll,
      collapseAll,
      exportCSV,
      reactiveData,
      ...reactiveProps,
    }
  },
})
</script>

<style lang="scss" scoped>
@use '@/styles/mixins';

/* make the sort icon smaller */
::v-deep(.p-datatable-sort-icon) {
  width: 10px;
  height: 10px;
}

::v-deep(.p-datatable-header) {
  padding-right: 0;
  border: none;
}

.options {
  display: flex;
  gap: 0.5rem;
  align-items: center;
}

.tag {
  color: var(--l-grey-100);
  font-size: var(--l-font-size-sm);
  line-height: 1;
  font-weight: var(--l-font-weight-normal);
  text-transform: uppercase;
}

.title-slot {
  @include mixins.paragraph;
}

.table-download-button {
  @include mixins.caption;
  margin-left: auto;
  margin-right: 1.5rem;
  gap: 0.125rem;
}

// global css overrides the cursor to be pointer, reset it back
.no-cursor-pointer {
  :deep(.p-datatable-table-container) {
    [class*='p-row-'] {
      cursor: unset;
    }
  }
}
</style><|MERGE_RESOLUTION|>--- conflicted
+++ resolved
@@ -1,15 +1,10 @@
 <template>
   <DataTable
-<<<<<<< HEAD
-    :class="showGridlines ? '' : 'gridlines'"
-    :value="data"
-=======
     :value="reactiveData"
     :class="{
       'no-cursor-pointer': !hasCursorPointer,
       gridlines: !showGridlines,
     }"
->>>>>>> c0eb9013
     ref="dataTable"
     :reorderableColumns="true"
     :removableSort="true"
@@ -137,11 +132,7 @@
   type DataTableCellEditCompleteEvent,
 } from 'primevue'
 import { FilterMatchMode } from '@primevue/core/api'
-<<<<<<< HEAD
-import { defineComponent, ref, type PropType } from 'vue'
-=======
 import { defineComponent, ref, toRef, toRefs, type PropType } from 'vue'
->>>>>>> c0eb9013
 import { WorkflowStatus } from '@/types/Workflow'
 
 export default defineComponent({
@@ -158,8 +149,6 @@
     MultiSelect,
   },
   props: {
-<<<<<<< HEAD
-=======
     sortField: {
       type: String,
       default: undefined,
@@ -172,7 +161,6 @@
       type: Boolean,
       default: false,
     },
->>>>>>> c0eb9013
     showGridlines: {
       type: Boolean,
       default: true,
