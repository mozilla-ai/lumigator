--- conflicted
+++ resolved
@@ -36,27 +36,12 @@
   --l-inputtext-border-radius: 0.5rem;
   --l-inputtext-border-color: var(--l-grey-300);
   --l-inputtext-shadow: var(--neutral-box-shadow);
-<<<<<<< HEAD
+  --l-inputtext-filled-hover-background: var(--l-inputtext-filled-background);
 
   color: variables.$l-text-color;
   padding: variables.$l-spacing-1 * 0.5;
 }
 
-.p-textarea {
-  --l-textarea-background: var(--l-grey-300);
-  --l-textarea-border-radius: 0.5rem;
-  --l-textarea-border-color: var(--l-grey-300);
-  --l-textarea-shadow: var(--neutral-box-shadow);
-=======
-  --l-inputtext-filled-hover-background: var(--l-inputtext-filled-background);
->>>>>>> fda732be
-
-  color: variables.$l-text-color;
-  padding: variables.$l-spacing-1 * 0.5;
-}
-
-<<<<<<< HEAD
-=======
 .p-textarea {
   --l-textarea-background: var(--l-grey-300);
   --l-textarea-border-radius: 0.5rem;
@@ -69,17 +54,13 @@
   padding: variables.$l-spacing-1 * 0.5;
 }
 
->>>>>>> fda732be
 .p-select {
   --l-select-background: var(--l-grey-300);
   --l-select-filled-background: var(--l-grey-300);
   --l-select-border-radius: 0.5rem;
   --l-select-border-color: var(--l-grey-300);
   --l-select-shadow: var(--neutral-box-shadow);
-<<<<<<< HEAD
-=======
   --l-select-filled-hover-background: var(--l-select-background);
->>>>>>> fda732be
 
   color: variables.$l-text-color;
 }
