"""Integration tests for the SDK. The lumigator backend needs to
be started prior to running these tests using
`make start-lumigator-build`.
"""

from time import sleep
from uuid import UUID

import pytest
import requests
from loguru import logger
from lumigator_schemas.datasets import DatasetFormat
from lumigator_schemas.jobs import JobType
from lumigator_schemas.workflows import WorkflowDetailsResponse, WorkflowStatus
from lumigator_sdk.lumigator import LumigatorClient
from lumigator_sdk.strict_schemas import (
    DatasetDownloadResponse,
    ExperimentIdCreate,
    JobAnnotateCreate,
    JobEvalCreate,
    WorkflowCreateRequest,
)


def test_sdk_healthcheck_ok(lumi_client_int: LumigatorClient):
    """Test the healthcheck endpoint."""
    healthy = False
    for i in range(10):
        try:
            lumi_client_int.health.healthcheck()
            healthy = True
            break
        except Exception as e:
            print(f"failed health check, retry {i} - due to {e}")
            sleep(1)
    assert healthy


def test_get_datasets_remote_ok(lumi_client_int: LumigatorClient):
    """Test the `get_datasets` endpoint."""
    datasets = lumi_client_int.datasets.get_datasets()
    assert datasets is not None


def test_get_datasets_download(lumi_client_int: LumigatorClient, dialog_data):
    """Test the download datasets endpoint."""
    dataset_response = lumi_client_int.datasets.create_dataset(
        dataset=dialog_data, format=DatasetFormat.JOB
    )

    assert dataset_response is not None
    assert isinstance(dataset_response.id, UUID)

    def sum_ends_with(download_response: DatasetDownloadResponse, extension: str):
        return sum(
            1
            for u in download_response.download_urls
            if len(u.split("?")) == 2 and u.split("?")[0].endswith(extension)
        )

    ds_id = dataset_response.id
    download_response = lumi_client_int.datasets.get_dataset_link(ds_id)
    assert download_response is not None
    assert download_response.id == ds_id
    assert len(download_response.download_urls) == 4
    # Check we also only have a single CSV file.
    assert sum_ends_with(download_response, ".csv") == 1

    # Filter for just the CSV
    download_response = lumi_client_int.datasets.get_dataset_link(ds_id, "csv")
    assert download_response is not None
    assert download_response.id == ds_id
    assert len(download_response.download_urls) == 1
    assert sum_ends_with(download_response, ".csv") == 1


def test_dataset_lifecycle_remote_ok(lumi_client_int: LumigatorClient, dialog_data):
    """Test a complete dataset lifecycle test: add a new dataset,
    list datasets, remove the dataset
    """
    datasets = lumi_client_int.datasets.get_datasets()
    n_initial_datasets = datasets.total

    # Create a dataset
    lumi_client_int.datasets.create_dataset(dataset=dialog_data, format=DatasetFormat.JOB)
    datasets = lumi_client_int.datasets.get_datasets()
    n_current_datasets = datasets.total
    assert n_current_datasets - n_initial_datasets == 1

    # Delete one dataset (check it first)
    dataset_id = datasets.items[0].id
    created_dataset = lumi_client_int.datasets.get_dataset(dataset_id)
    assert created_dataset is not None
    lumi_client_int.datasets.delete_dataset(dataset_id)

    # Re-check the total number of datasets
    datasets = lumi_client_int.datasets.get_datasets()
    n_current_datasets = datasets.total
    assert n_current_datasets - n_initial_datasets == 0


def test_job_lifecycle_remote_ok(
    lumi_client_int: LumigatorClient, dialog_data, simple_eval_template
):
    """Test a complete job lifecycle test: add a new dataset,
    create a new job, run the job, get the results
    """
    logger.info("Starting jobs lifecycle")
    datasets = lumi_client_int.datasets.get_datasets()
    if datasets.total > 0:
        for removed_dataset in datasets.items:
            lumi_client_int.datasets.delete_dataset(removed_dataset.id)
    datasets = lumi_client_int.datasets.get_datasets()
    n_initial_datasets = datasets.total
    dataset = lumi_client_int.datasets.create_dataset(dataset=dialog_data, format=DatasetFormat.JOB)
    datasets = lumi_client_int.datasets.get_datasets()
    n_current_datasets = datasets.total
    assert n_current_datasets - n_initial_datasets == 1

    jobs = lumi_client_int.jobs.get_jobs()
    assert jobs is not None
    logger.info(lumi_client_int.datasets.get_dataset(dataset.id))

    job = JobEvalCreate(
        name="test-job-int-001",
        model="hf://hf-internal-testing/tiny-random-LlamaForCausalLM",
        dataset=dataset.id,
        config_template=simple_eval_template,
    )
    logger.info(job)
    job.description = "This is a test job"
    job.max_samples = 2
    job_creation_result = lumi_client_int.jobs.create_job(JobType.EVALUATION, job)
    assert job_creation_result is not None
    assert lumi_client_int.jobs.get_jobs() is not None

    job_status = lumi_client_int.jobs.wait_for_job(job_creation_result.id, retries=11, poll_wait=30)
    logger.info(job_status)

    download_info = lumi_client_int.jobs.get_job_download(job_creation_result.id)
    logger.info(f"getting result from {download_info.download_url}")
    requests.get(download_info.download_url, allow_redirects=True, timeout=10)


<<<<<<< HEAD
@pytest.mark.parametrize(
    "dataset_name, dataset_fixture",
    [
        ("dialog", "dialog_data_unannotated"),
        ("mock_long_sequences", "long_sequences_data_unannotated"),
    ],
)
def test_annotate_datasets(lumi_client_int, dataset_name, dataset_fixture, request):
    # Clear existing datasets
=======
def test_annotate_dataset(lumi_client_int: LumigatorClient, dialog_data_unannotated):
>>>>>>> 70ced6a7
    datasets = lumi_client_int.datasets.get_datasets()
    if datasets.total > 0:
        for removed_dataset in datasets.items:
            lumi_client_int.datasets.delete_dataset(removed_dataset.id)

    datasets = lumi_client_int.datasets.get_datasets()
    n_initial_datasets = datasets.total

    # Get the dataset from the fixture
    dataset = request.getfixturevalue(dataset_fixture)
    created_dataset = lumi_client_int.datasets.create_dataset(
        dataset=dataset, format=DatasetFormat.JOB
    )

    # Verify dataset creation
    datasets = lumi_client_int.datasets.get_datasets()
    n_current_datasets = datasets.total
    assert n_current_datasets - n_initial_datasets == 1

    # Create annotation job
    job = JobAnnotateCreate(
        name=f"test_annotate_{dataset_name}",
        description=f"Test run for {dataset_name} dataset annotation with default BART",
        dataset=str(created_dataset.id),
        max_samples=2,
        task="summarization",
    )
    logger.info(job)
    job_creation_result = lumi_client_int.jobs.create_job(JobType.ANNOTATION, job)
    assert job_creation_result is not None
    assert lumi_client_int.jobs.get_jobs() is not None

    job_status = lumi_client_int.jobs.wait_for_job(job_creation_result.id, retries=11, poll_wait=30)
    logger.info(job_status)

    # Download and verify results
    download_info = lumi_client_int.jobs.get_job_download(job_creation_result.id)
    logger.info(f"getting result from {download_info.download_url}")
    results = requests.get(download_info.download_url, allow_redirects=True, timeout=10)
    logger.info(f"Annotated set has keys: {results.json().keys()}")
    assert "ground_truth" in results.json().keys()


def wait_for_workflow_complete(lumi_client_int: LumigatorClient, workflow_id: UUID):
    """Wait for a workflow to complete."""
    workflow_details = lumi_client_int.workflows.get_workflow(workflow_id)
    while workflow_details.status not in [WorkflowStatus.SUCCEEDED, WorkflowStatus.FAILED]:
        sleep(5)
        workflow_details = lumi_client_int.workflows.get_workflow(workflow_id)
    return workflow_details


def test_create_exp_workflow_check_results(lumi_client_int: LumigatorClient, dialog_data):
    """Test creating an experiment with associated workflows and checking results."""
    # Upload a dataset
    dataset_response = lumi_client_int.datasets.create_dataset(
        dataset=dialog_data, format=DatasetFormat.JOB
    )
    assert dataset_response is not None
    dataset_id = dataset_response.id

    # Create an experiment
    request = ExperimentIdCreate(
        name="test_create_exp_workflow_check_results",
        description="Test for an experiment with associated workflows",
    )
    experiment_response = lumi_client_int.experiments.create_experiment(request)
    assert experiment_response is not None
    experiment_id = experiment_response.id

    # Create a workflow for the experiment
    request = WorkflowCreateRequest(
        name="Workflow_1",
        description="Test workflow for inf and eval",
        model="hf://hf-internal-testing/tiny-random-LlamaForCausalLM",
        dataset=str(dataset_id),
        experiment_id=str(experiment_id),
        max_samples=1,
    )
    workflow_1_response = lumi_client_int.workflows.create_workflow(request)
    assert workflow_1_response is not None
    workflow_1_id = workflow_1_response.id

    # Wait till the workflow is done
    workflow_1_details = wait_for_workflow_complete(lumi_client_int, workflow_1_id)

    # Get the results of the experiment
    experiment_results = lumi_client_int.experiments.get_experiment(experiment_id)
    assert experiment_results is not None
    assert workflow_1_details.experiment_id == experiment_results.id
    assert len(experiment_results.workflows) == 1
    assert workflow_1_details.model_dump(
        exclude={"artifacts_download_url"}
    ) == experiment_results.workflows[0].model_dump(exclude={"artifacts_download_url"})

    # Add another workflow to the experiment
    request = WorkflowCreateRequest(
        name="Workflow_2",
        description="Test workflow for inf and eval",
        model="hf://hf-internal-testing/tiny-random-LlamaForCausalLM",
        dataset=str(dataset_id),
        experiment_id=str(experiment_id),
        max_samples=1,
    )

    workflow_2_response = lumi_client_int.workflows.create_workflow(request)
    assert workflow_2_response is not None
    workflow_2_id = workflow_2_response.id

    # Wait till the workflow is done
    workflow_2_details = wait_for_workflow_complete(lumi_client_int, workflow_2_id)

    # Get the results of the experiment
    experiment_results = lumi_client_int.experiments.get_experiment(experiment_id)
    assert experiment_results is not None
    assert len(experiment_results.workflows) == 2
    assert workflow_1_details.model_dump(exclude={"artifacts_download_url"}) in [
        w.model_dump(exclude={"artifacts_download_url"}) for w in experiment_results.workflows
    ]
    assert workflow_2_details.model_dump(exclude={"artifacts_download_url"}) in [
        w.model_dump(exclude={"artifacts_download_url"}) for w in experiment_results.workflows
    ]

    # Get the logs
    logs_response = lumi_client_int.workflows.get_workflow_logs(workflow_1_details.id)
    assert logs_response is not None
    assert logs_response.logs is not None
    assert "Inference results stored at" in logs_response.logs
    assert "Storing evaluation results into" in logs_response.logs
    assert logs_response.logs.index("Inference results stored at") < logs_response.logs.index(
        "Storing evaluation results into"
    )

    # Delete the experiment
    lumi_client_int.experiments.delete_experiment(experiment_id)
    #  shoudl throw exeption: lumi_client_int.experiments.get_experiment(experiment_id)
    try:
        lumi_client_int.experiments.get_experiment(experiment_id)
        raise Exception("Should have thrown an exception")
    except requests.exceptions.HTTPError:
        pass

    try:
        lumi_client_int.workflows.get_workflow(workflow_1_details.id)
        raise Exception("Should have thrown an exception")
    except requests.exceptions.HTTPError:
        pass

    try:
        lumi_client_int.workflows.get_workflow(workflow_2_details.id)
        raise Exception("Should have thrown an exception")
    except requests.exceptions.HTTPError:
        pass<|MERGE_RESOLUTION|>--- conflicted
+++ resolved
@@ -142,7 +142,6 @@
     requests.get(download_info.download_url, allow_redirects=True, timeout=10)
 
 
-<<<<<<< HEAD
 @pytest.mark.parametrize(
     "dataset_name, dataset_fixture",
     [
@@ -150,11 +149,10 @@
         ("mock_long_sequences", "long_sequences_data_unannotated"),
     ],
 )
-def test_annotate_datasets(lumi_client_int, dataset_name, dataset_fixture, request):
+def test_annotate_datasets(
+    lumi_client_int: LumigatorClient, dataset_name: str, dataset_fixture: str, request
+):
     # Clear existing datasets
-=======
-def test_annotate_dataset(lumi_client_int: LumigatorClient, dialog_data_unannotated):
->>>>>>> 70ced6a7
     datasets = lumi_client_int.datasets.get_datasets()
     if datasets.total > 0:
         for removed_dataset in datasets.items:
