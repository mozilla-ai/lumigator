from time import sleep

import pytest
import requests
from fastapi.testclient import TestClient
from schemas.datasets import DatasetFormat, DatasetResponse

from backend.main import app


@app.on_event("startup")
def test_health_ok(local_client: TestClient):
    response = local_client.get("/health/")
    assert response.status_code == 200


def test_upload_data_launch_job(local_client: TestClient, dialog_dataset):
    response = local_client.get("/health")
    assert response.status_code == 200

    create_response = local_client.post(
        "/datasets/",
        data={},
        files={"dataset": dialog_dataset, "format": (None, DatasetFormat.EXPERIMENT.value)},
    )

    assert create_response.status_code == 201

    created_dataset = DatasetResponse.model_validate(create_response.json())
    headers = {
        "accept": "application/json",
        "Content-Type": "application/json",
    }
    payload = {
        "name": "test_run_hugging_face",
        "description": "Test run for Huggingface model",
        "model": "hf://facebook/bart-large-cnn",
        "dataset": str(created_dataset.id),
        "max_samples": 10,
        "model_url": "string",
        "system_prompt": "string",
        "config_template": "string",
    }

    create_evaluation_job_response = local_client.post(
        "/jobs/evaluate/", headers=headers, json=payload
    )
    assert create_evaluation_job_response.status_code == 201

    create_inference_job_response = local_client.post(
        "/jobs/inference/", headers=headers, json=payload
    )
<<<<<<< HEAD
    assert create_inference_job_response.status_code == 201
=======
    assert create_experiment_response.status_code == 201


def test_experiment_non_existing(local_client: TestClient):
    non_existing_id = "71aaf905-4bea-4d19-ad06-214202165812"
    response = local_client.get(f"/experiments/{non_existing_id}")
    assert response.status_code == 404
    assert response.json()["detail"] == f"Job {non_existing_id} not found."


def test_job_non_existing(local_client: TestClient):
    non_existing_id = "71aaf905-4bea-4d19-ad06-214202165812"
    response = local_client.get(f"/jobs/{non_existing_id}")
    assert response.status_code == 404
    assert response.json()["detail"] == f"Job {non_existing_id} not found."
>>>>>>> 92e03417
<|MERGE_RESOLUTION|>--- conflicted
+++ resolved
@@ -50,10 +50,7 @@
     create_inference_job_response = local_client.post(
         "/jobs/inference/", headers=headers, json=payload
     )
-<<<<<<< HEAD
     assert create_inference_job_response.status_code == 201
-=======
-    assert create_experiment_response.status_code == 201
 
 
 def test_experiment_non_existing(local_client: TestClient):
@@ -67,5 +64,4 @@
     non_existing_id = "71aaf905-4bea-4d19-ad06-214202165812"
     response = local_client.get(f"/jobs/{non_existing_id}")
     assert response.status_code == 404
-    assert response.json()["detail"] == f"Job {non_existing_id} not found."
->>>>>>> 92e03417
+    assert response.json()["detail"] == f"Job {non_existing_id} not found."