import asyncio
import json
import numbers
from pathlib import Path
from uuid import UUID

import loguru
from fastapi import BackgroundTasks
from lumigator_schemas.jobs import (
    JobCreate,
    JobEvalConfig,
    JobInferenceConfig,
    JobLogsResponse,
    JobResultObject,
    JobStatus,
)
from lumigator_schemas.tasks import TextGenerationTaskDefinition
from lumigator_schemas.workflows import (
    WorkflowCreateRequest,
    WorkflowDetailsResponse,
    WorkflowResponse,
    WorkflowStatus,
)
from pydantic_core._pydantic_core import ValidationError

from backend.repositories.jobs import JobRepository
from backend.services.datasets import DatasetService
from backend.services.exceptions.dataset_exceptions import (
    DatasetInvalidError,
    DatasetMissingFieldsError,
    DatasetNotFoundError,
    DatasetSizeError,
    DatasetUpstreamError,
)
from backend.services.exceptions.job_exceptions import (
    JobTypeUnsupportedError,
    JobUpstreamError,
)
from backend.services.exceptions.secret_exceptions import SecretNotFoundError
from backend.services.exceptions.workflow_exceptions import (
    WorkflowDownloadNotAvailableError,
    WorkflowNotFoundError,
    WorkflowValidationError,
)
from backend.services.jobs import JobService
from backend.services.secrets import SecretExistenceChecker
from backend.settings import settings
from backend.tracking import TrackingClient
from backend.tracking.schemas import RunOutputs


class WorkflowService:
    def __init__(
        self,
        job_repo: JobRepository,
        job_service: JobService,
        dataset_service: DatasetService,
        background_tasks: BackgroundTasks,
        secret_checker: SecretExistenceChecker,
        tracking_client: TrackingClient,
    ):
        self._job_repo = job_repo
        self._job_service = job_service
        self._dataset_service = dataset_service
        self._tracking_client = tracking_client
        self._secret_checker = secret_checker
        self._background_tasks = background_tasks
        self.NON_TERMINAL_STATUS = [
            JobStatus.CREATED.value,
            JobStatus.PENDING.value,
            JobStatus.RUNNING.value,
        ]

        # TODO: rely on https://github.com/ray-project/ray/blob/7c2a200ef84f17418666dad43017a82f782596a3/python/ray/dashboard/modules/job/common.py#L53
        self.TERMINAL_STATUS = [JobStatus.FAILED.value, JobStatus.SUCCEEDED.value]

    def _prepare_metrics(self, eval_output: JobResultObject) -> dict:
        """Flatten the metrics dictionary to a single level so that it can be stored in RunOutputs."""
        formatted_metrics = {}
        for metric_name, metric_value in eval_output.metrics.items():
            if isinstance(metric_value, dict):
                for sub_metric_name, sub_metric_value in metric_value.items():
                    # only interested in mean, so we only look it items that are not lists
                    if isinstance(sub_metric_value, numbers.Number) and sub_metric_value is not None:
                        formatted_metrics[f"{metric_name}_{sub_metric_name}"] = round(sub_metric_value, 3)
            elif isinstance(metric_value, numbers.Number) and metric_value is not None:
                formatted_metrics[metric_name] = round(metric_value, 3)
        return formatted_metrics

    async def _handle_workflow_failure(self, workflow_id: str):
        """Handle a workflow failure by updating the workflow status and stopping any running jobs."""
        loguru.logger.error("Workflow failed: {} ... updating status and stopping jobs", workflow_id)

        # Mark the workflow as failed.
        self._tracking_client.update_workflow_status(workflow_id, WorkflowStatus.FAILED)

        # Get the list of jobs in the workflow to stop any that are still running.
        stop_tasks = [
            self._job_service.stop_job(UUID(ray_job_id))
            for job in self._tracking_client.list_jobs(workflow_id)
            if (ray_job_id := job.data.params.get("ray_job_id"))
        ]
        # Wait for all stop tasks to complete concurrently
        if stop_tasks:
            await asyncio.gather(*stop_tasks, return_exceptions=False)

    async def _run_inference_eval_pipeline(
        self,
        workflow: WorkflowResponse,
        request: WorkflowCreateRequest,
    ):
        """Currently this is our only workflow. As we make this more flexible to handle different
        sequences of jobs, we'll need to refactor this function to be more generic.
        """
        experiment = await self._tracking_client.get_experiment(request.experiment_id)

        # input is WorkflowCreateRequest, we need to split the configs and generate one
        # JobInferenceCreate and one JobEvalCreate
        job_infer_config = JobInferenceConfig(
            model=request.model,
            provider=request.provider,
            base_url=request.base_url,
            output_field=request.inference_output_field,
            task_definition=experiment.task_definition,
            system_prompt=request.system_prompt,
            # we store the dataset explicitly below, so it gets queued before eval
            store_to_dataset=False,
            generation_config=request.generation_config,
            secret_key_name=request.secret_key_name,
        )
        job_infer_create = JobCreate(
            name=f"{request.name}-inference",
            dataset=experiment.dataset,
            max_samples=experiment.max_samples,
            batch_size=request.batch_size,
            job_config=job_infer_config,
        )

        try:
            # Attempt to submit the inference job to Ray before we track it in Lumigator.
            inference_job = self._job_service.create_job(
                job_infer_create,
            )
        except (JobTypeUnsupportedError, SecretNotFoundError) as e:
            loguru.logger.error("Workflow pipeline error: Workflow {}. Cannot create inference job: {}", workflow.id, e)
            await self._handle_workflow_failure(workflow.id)
            return

        # Track the workflow status as running and add the inference job.
        self._tracking_client.update_workflow_status(workflow.id, WorkflowStatus.RUNNING)
        inference_run_id = self._tracking_client.create_job(
            request.experiment_id, workflow.id, "inference", inference_job.id
        )

        try:
            # Wait for the inference job to 'complete'.
            status = await self._job_service.wait_for_job_complete(
                inference_job.id, max_wait_time_sec=request.job_timeout_sec
            )

            if status != JobStatus.SUCCEEDED:
                # Trigger the failure handling logic
                raise JobUpstreamError(f"Inference job {inference_job.id} failed with status {status}") from None
        except JobUpstreamError as e:
            loguru.logger.error(
                "Workflow pipeline error: Workflow {}. Inference job: {} failed: {}", workflow.id, inference_job.id, e
            )
            await self._handle_workflow_failure(workflow.id)
            return

        try:
            # Figure out the dataset filename
            request_dataset = self._dataset_service.get_dataset(dataset_id=experiment.dataset)
            dataset_filename = request_dataset.filename
            dataset_filename = Path(dataset_filename).stem
            dataset_filename = f"{dataset_filename}-{request.model.replace('/', '-')}-predictions.csv"
        except DatasetNotFoundError as e:
            loguru.logger.error(
                "Workflow pipeline error: Workflow {}. Inference job: {}. Cannot compute dataset filename: {}",
                workflow.id,
                inference_job.id,
                e,
            )
            await self._handle_workflow_failure(workflow.id)
            return

        try:
            # Inference jobs produce a new dataset
            # Add the dataset to the (local) database
            self._job_service._add_dataset_to_db(
                inference_job.id,
                job_infer_create,
                self._dataset_service.s3_filesystem,
                dataset_filename,
                request_dataset.generated,
            )
        except (
            DatasetNotFoundError,
            DatasetSizeError,
            DatasetInvalidError,
            DatasetMissingFieldsError,
            DatasetUpstreamError,
        ) as e:
            loguru.logger.error(
                "Workflow pipeline error: Workflow {}. Inference job: {}. Cannot update DB with with result data: {}",
                workflow.id,
                inference_job.id,
                e,
            )
            await self._handle_workflow_failure(workflow.id)
            return

        try:
            # log the job to the tracking client
            # TODO: Review how JobService._get_job_record works and if it can be re-used/made public.
            result_key = str(
                Path(settings.S3_JOB_RESULTS_PREFIX)
                / settings.S3_JOB_RESULTS_FILENAME.format(job_name=job_infer_create.name, job_id=inference_job.id)
            )

            # TODO: Review how DatasetService._get_s3_path (and similar) works and if it can be re-used/made public.
            dataset_path = self._dataset_service._get_s3_path(result_key)
            with self._dataset_service.s3_filesystem.open(dataset_path, "r") as f:
                inf_output = JobResultObject.model_validate(json.loads(f.read()))
            inf_path = f"{settings.S3_BUCKET}/{self._job_service._get_results_s3_key(inference_job.id)}"
            inference_job_output = RunOutputs(
                parameters={"inference_output_s3_path": inf_path},
                metrics=inf_output.metrics,
                ray_job_id=str(inference_job.id),
            )
            self._tracking_client.update_job(inference_run_id, inference_job_output)
        except Exception as e:
            loguru.logger.error(
                "Workflow pipeline error: Workflow {}. Inference job: {}. Cannot update DB with with result data: {}",
                workflow.id,
                inference_job.id,
                e,
            )
            await self._handle_workflow_failure(workflow.id)
            return

        # FIXME The ray status is now _not enough_ to set the job status,
        # use the inference job id to recover the dataset record
        dataset_record = self._dataset_service._get_dataset_record_by_job_id(inference_job.id)

        job_config = JobEvalConfig()
        if request.metrics:
            job_config.metrics = request.metrics
            # NOTE: This should be considered a temporary solution as we currently only support
            # GEval by querying OpenAI's API. This should be refactored to be more robust.
            if "g_eval_summarization" in job_config.metrics:
                job_config.secret_key_name = "openai_api_key"  # pragma: allowlist secret

        # prepare the inputs for the evaluation job and pass the id of the new dataset
        job_eval_create = JobCreate(
            name=f"{request.name}-evaluation",
            dataset=dataset_record.id,
            max_samples=experiment.max_samples,
            job_config=job_config,
        )

        try:
            # Attempt to submit the evaluation job before we track it in Lumigator.
            evaluation_job = self._job_service.create_job(
                job_eval_create,
            )
        except (JobTypeUnsupportedError, SecretNotFoundError) as e:
            loguru.logger.error(
                "Workflow pipeline error: Workflow {}. Cannot create evaluation job: {}", workflow.id, e
            )
            await self._handle_workflow_failure(workflow.id)
            return

        # Track the evaluation job.
        eval_run_id = self._tracking_client.create_job(
            request.experiment_id, workflow.id, "evaluation", evaluation_job.id
        )

        try:
            # wait for the evaluation job to complete
            status = await self._job_service.wait_for_job_complete(
                evaluation_job.id, max_wait_time_sec=request.job_timeout_sec
            )

            if status != JobStatus.SUCCEEDED:
                # Trigger the failure handling logic
                raise JobUpstreamError(f"Evaluation job {evaluation_job.id} failed with status {status}") from None

            # TODO: Handle other error types that can be raised by the method.
            self._job_service._validate_results(evaluation_job.id, self._dataset_service.s3_filesystem)
        except (JobUpstreamError, ValidationError) as e:
            loguru.logger.error(
                "Workflow pipeline error: Workflow {}. Evaluation job: {} failed: {}", workflow.id, evaluation_job.id, e
            )
            await self._handle_workflow_failure(workflow.id)
            return

        try:
            loguru.logger.info(
                "Workflow pipeline: Workflow {}. Evaluation job: {}. Handling evaluation result",
                workflow.id,
                evaluation_job,
            )

            result_key = str(
                Path(settings.S3_JOB_RESULTS_PREFIX)
                / settings.S3_JOB_RESULTS_FILENAME.format(job_name=job_eval_create.name, job_id=evaluation_job.id)
            )
            with self._dataset_service.s3_filesystem.open(f"{settings.S3_BUCKET}/{result_key}", "r") as f:
                eval_output = JobResultObject.model_validate(json.loads(f.read()))

            # TODO this generic interface should probably be the output type of the eval job but
            # we'll make that improvement later
            # Get the dataset from the S3 bucket
            result_key = self._job_service._get_results_s3_key(evaluation_job.id)

            formatted_metrics = self._prepare_metrics(eval_output)

            outputs = RunOutputs(
                metrics=formatted_metrics,
                # eventually this could be an artifact and be stored by the tracking client,
                #  but we'll keep it as being stored the way it is for right now.
                parameters={"eval_output_s3_path": f"{settings.S3_BUCKET}/{result_key}"},
                ray_job_id=str(evaluation_job.id),
            )
            self._tracking_client.update_job(eval_run_id, outputs)
            self._tracking_client.update_workflow_status(workflow.id, WorkflowStatus.SUCCEEDED)
            self._tracking_client.get_workflow(workflow.id)
        except Exception as e:
            loguru.logger.error(
                "Workflow pipeline error: Workflow {}. Evaluation job: {} Error validating results: {}",
                workflow.id,
                evaluation_job.id,
                e,
            )
            await self._handle_workflow_failure(workflow.id)
            return

<<<<<<< HEAD
    def get_workflow_result_download(self, workflow_id: str) -> str:
        """Return workflow results file URL for downloading.

        Args:
            workflow_id: ID of the workflow whose results will be returned
        """
        workflow_details = self.get_workflow(workflow_id)
        if workflow_details.artifacts_download_url:
            return workflow_details.artifacts_download_url
        else:
            raise WorkflowDownloadNotAvailableError(workflow_id, "No result download link has been found") from None

    def get_workflow(self, workflow_id: str) -> WorkflowDetailsResponse:
=======
    async def get_workflow(self, workflow_id: str) -> WorkflowDetailsResponse:
>>>>>>> 815f9250
        """Get a workflow."""
        tracking_server_workflow = await self._tracking_client.get_workflow(workflow_id)
        if tracking_server_workflow is None:
            raise WorkflowNotFoundError(workflow_id) from None
        return tracking_server_workflow

    async def create_workflow(self, request: WorkflowCreateRequest) -> WorkflowResponse:
        """Creates a new workflow and submits inference and evaluation jobs.

        Args:
            request (WorkflowCreateRequest): The request containing the workflow configuration.

        Returns:
            WorkflowResponse: The response object containing the details of the created workflow.
        """
        # If the experiment this workflow is associated with doesn't exist, there's no point in continuing.
        experiment = await self._tracking_client.get_experiment(request.experiment_id)
        if not experiment:
            raise WorkflowValidationError(f"Cannot create workflow '{request.name}': No experiment found.") from None

        # If we need a secret key that doesn't exist in Lumigator, there's no point in continuing.
        if request.secret_key_name and not self._secret_checker.is_secret_configured(request.secret_key_name):
            raise WorkflowValidationError(
                f"Cannot create workflow '{request.name}' for experiment '{experiment.name}': "
                f"Requested secret key '{request.secret_key_name}' is not configured."
            ) from None

        loguru.logger.info(f"Creating workflow '{request.name}' for experiment ID '{request.experiment_id}'")

        if experiment.task_definition == TextGenerationTaskDefinition() and not request.system_prompt:
            raise WorkflowValidationError("Default system_prompt not available for text-generation") from None

        if request.system_prompt:
            loguru.logger.info(f"Using system prompt: {request.system_prompt}")
        else:
            default_system_prompt = settings.get_default_system_prompt(experiment.task_definition)
            loguru.logger.warning(
                f"System prompt not provided. Using default system prompt: '{default_system_prompt}'. "
                "This may not be optimal for your task."
            )
            request.system_prompt = default_system_prompt

        workflow = self._tracking_client.create_workflow(
            experiment_id=request.experiment_id,
            description=request.description,
            name=request.name,
            model=request.model,
            system_prompt=request.system_prompt,
            # input is WorkflowCreate, we need to split the configs and generate one
            # JobInferenceCreate and one JobEvalCreate
        )

        # Run the inference and evaluation pipeline as a background task
        self._background_tasks.add_task(self._run_inference_eval_pipeline, workflow, request)

        return workflow

    def delete_workflow(self, workflow_id: str, force: bool) -> WorkflowResponse:
        """Delete a workflow by ID."""
        # if the workflow is running, we should throw an error
        workflow = self.get_workflow(workflow_id)
        if workflow.status == WorkflowStatus.RUNNING and not force:
            raise WorkflowValidationError("Cannot delete a running workflow")
        return self._tracking_client.delete_workflow(workflow_id)

    def get_workflow_logs(self, workflow_id: str) -> JobLogsResponse:
        """Get the logs for a workflow."""
        job_list = self._tracking_client.list_jobs(workflow_id)
        # sort the jobs by created_at, with the oldest last
        job_list = sorted(job_list, key=lambda x: x.info.start_time)
        all_ray_job_ids = [run.data.params.get("ray_job_id") for run in job_list]
        logs = [self._job_service.get_job_logs(UUID(ray_job_id)) for ray_job_id in all_ray_job_ids]
        # combine the logs into a single string
        # TODO: This is not a great solution but it matches the current API
        return JobLogsResponse(logs="\n================\n".join([log.logs for log in logs]))<|MERGE_RESOLUTION|>--- conflicted
+++ resolved
@@ -336,7 +336,6 @@
             await self._handle_workflow_failure(workflow.id)
             return
 
-<<<<<<< HEAD
     def get_workflow_result_download(self, workflow_id: str) -> str:
         """Return workflow results file URL for downloading.
 
@@ -349,10 +348,7 @@
         else:
             raise WorkflowDownloadNotAvailableError(workflow_id, "No result download link has been found") from None
 
-    def get_workflow(self, workflow_id: str) -> WorkflowDetailsResponse:
-=======
     async def get_workflow(self, workflow_id: str) -> WorkflowDetailsResponse:
->>>>>>> 815f9250
         """Get a workflow."""
         tracking_server_workflow = await self._tracking_client.get_workflow(workflow_id)
         if tracking_server_workflow is None:
