from inference_config import InferenceJobConfig
from loguru import logger
from lumigator_schemas.tasks import TaskType
from model_clients.base_client import BaseModelClient
<<<<<<< HEAD
from model_clients.translation_utils import load_translation_config, resolve_user_input_language
from transformers import AutoConfig, AutoModelForSeq2SeqLM, AutoTokenizer, pipeline
=======
from model_clients.mixins.generation_config_mixin import GenerationConfigMixin
from model_clients.mixins.huggingface_model_mixin import HuggingFaceModelMixin
from model_clients.mixins.huggingface_seq2seq_pipeline_mixin import HuggingFaceSeq2SeqPipelineMixin
from transformers import AutoConfig, pipeline
>>>>>>> 15ab72ae

from schemas import PredictionResult

DEFAULT_MAX_POSITION_EMBEDDINGS = 512


class HuggingFaceModelClientFactory:
    """Factory class that creates the appropriate specialized client"""

    @staticmethod
    def create(config: InferenceJobConfig, api_key: str | None = None) -> BaseModelClient:
        """Factory method to create the appropriate client based on config"""
        model_name = config.hf_pipeline.model_name_or_path
        task = config.task_definition.task

        # Load model config to determine architecture - Seq2Seq or CausalLM
        model_config = AutoConfig.from_pretrained(model_name, trust_remote_code=config.hf_pipeline.trust_remote_code)

        # Summarization task with Seq2Seq model
        if task == TaskType.SUMMARIZATION and model_config.is_encoder_decoder:
            logger.info(f"Running inference with HuggingFaceSeq2SeqSummarizationClient for {model_name}")
            return HuggingFaceSeq2SeqSummarizationClient(config, api_key)

        elif task == TaskType.TRANSLATION and model_config.is_encoder_decoder:
            # Load the supported translation model families configuration
            translation_config = load_translation_config()

            prefix_models = translation_config.get("prefix_translation_models", [])
            if model_name in prefix_models:
                logger.info(f"Running inference with HuggingFacePrefixTranslationClient for {model_name}")
                return HuggingFacePrefixTranslationClient(config)
            else:
                logger.error(
                    f"Translation task with HF seq2seq models: {model_name} is not supported. "
                    f"Check translation_models.yaml for supported models."
                )

        # Default to CausalLM for the general text-generation task
        else:
            logger.info(f"Running inference with HuggingFaceCausalLMClient for {model_name}")
            return HuggingFaceCausalLMClient(config, api_key)


class HuggingFaceSeq2SeqSummarizationClient(
    BaseModelClient,
    HuggingFaceModelMixin,
    HuggingFaceSeq2SeqPipelineMixin,
    GenerationConfigMixin,
):
    """Client for seq2seq summarization models.

<<<<<<< HEAD
    def _initialize_model_and_tokenizer(self, config, specific_pipeline_task: str = None):
        """Initialize the model and tokenizer for the seq2seq models"""
        self.tokenizer = AutoTokenizer.from_pretrained(
            config.hf_pipeline.model_name_or_path,
            use_fast=config.hf_pipeline.use_fast,
            trust_remote_code=config.hf_pipeline.trust_remote_code,
        )
=======
    When using HF pipeline with 'summarization' task, it has to go through Seq2Seq models
    https://huggingface.co/docs/transformers/en/main_classes/pipelines#transformers.SummarizationPipeline
    """
>>>>>>> 15ab72ae

    def __init__(self, config: InferenceJobConfig, api_key: str | None = None):
        self.config = config
        self.api_key = api_key
        self.model = self.initialize_model(self.config.hf_pipeline)
        self.tokenizer = self.initialize_tokenizer(self.config.hf_pipeline)
        self.pipeline = self.initialize_pipeline(self.config.hf_pipeline, self.model, self.tokenizer, api_key)
        self.set_seq2seq_max_length()

<<<<<<< HEAD
        self._pipeline = pipeline(
            task=config.hf_pipeline.task if not specific_pipeline_task else specific_pipeline_task,
            model=self.model,
            tokenizer=self.tokenizer,
            revision=config.hf_pipeline.revision,
            device=config.hf_pipeline.device,
        )
        self._set_seq2seq_max_length()
=======
    def set_seq2seq_max_length(self):
        """Set the maximum sequence length for the seq2seq model.
>>>>>>> 15ab72ae

        This method ensures that the tokenizer and model have the same maximum position embeddings
        and adjusts the generation configuration accordingly.
        """
<<<<<<< HEAD
        # 1. Setting input sequence max tokens
        # Taken from https://stackoverflow.com/a/78737021
        # Different LLM model families use different names for the same field
        plausible_max_length_params = [
            "max_position_embeddings",
            "n_positions",
            "n_ctx",
            "seq_len",
            "seq_length",
            "max_sequence_length",
            "sliding_window",
        ]
        # Check which attribute a given model config object has
        matched_params = [
            getattr(self._pipeline.model.config, param)
            for param in plausible_max_length_params
            if param in dir(self._pipeline.model.config)
        ]
        # Grab the first one in the list; usually there's only 1 anyway
        if len(matched_params):
            max_pos_emb = matched_params[0]
        else:
            # If none of the plausible fields are found (e.g. google/mt5 model family), use a default value
            max_pos_emb = DEFAULT_MAX_POSITION_EMBEDDINGS
            logger.warning(
                "No field corresponding to max_position_embeddings parameter found"
                f" for {self._config.hf_pipeline.model_name_or_path}."
                f" Checked alternative fields: {plausible_max_length_params}"
                f" Setting max_position_embeddings to default value: {DEFAULT_MAX_POSITION_EMBEDDINGS}"
            )

=======
>>>>>>> 15ab72ae
        # If the model is of the HF Hub the odds of this being wrong are low, but it's still good to check that the
        # tokenizer model and the model have the same max_position_embeddings.
        max_pos_emb = self.get_max_position_embeddings(self.pipeline.model)
        self.adjust_tokenizer_max_length(self.pipeline, max_pos_emb)
        # Adjust output sequence generation max tokens.
        self.adjust_config_max_new_tokens(self.config.generation_config, max_pos_emb)

    def predict(self, prompt) -> PredictionResult:
        generation = self.pipeline(
            prompt, max_new_tokens=self.config.generation_config.max_new_tokens, truncation=True
        )[0]

        return PredictionResult(
            prediction=generation["summary_text"],
        )


class HuggingFaceCausalLMClient(BaseModelClient):
    """Client for causal language models
    CausalLM models can be used for text-generation or summarization
    or translation tasks with right system_prompt.

    When using a text-generation model, the pipeline returns a dictionary with a single key,
    'generated_text'. The value of this key is a list of dictionaries, each containing the\
    role and content of a message. For example:
    [{'role': 'system', 'content': 'You are a helpful assistant.'},
     {'role': 'user', 'content': 'What is the capital of France?'}, ...]

    We want to return the content of the last message in the list, which is the model's
    response to the prompt.
    """

    def __init__(self, config: InferenceJobConfig, api_key: str | None = None):
        self.config = config
        self.api_key = api_key
        self.system_prompt = config.system_prompt

        # CausalLM models supported for summarization and translation tasks through system_prompt
        # HF pipeline task overwritten to 'text-generation' since these causalLMs are not task-specific models
        pipeline_config = config.hf_pipeline.model_dump()
        pipeline_config["task"] = TaskType.TEXT_GENERATION
        pipeline_config["token"] = self.api_key

        self.pipeline = pipeline(**pipeline_config)

    def predict(self, prompt) -> PredictionResult:
        messages = [
            {"role": "system", "content": self.system_prompt},
            {"role": "user", "content": prompt},
        ]

        generation = self.pipeline(messages, max_new_tokens=self.config.generation_config.max_new_tokens)[0]

        return PredictionResult(
            prediction=generation["generated_text"][-1]["content"],
        )


class HuggingFacePrefixTranslationClient(BaseModelClient, HuggingFaceSeq2SeqModelClientMixin):
    """Client for T5-style models that use prefixes for translation"""

    def __init__(self, config: InferenceJobConfig):
        self._config = config
        source_language_user_input = getattr(config.task_definition, "source_language", None)
        target_language_user_input = getattr(config.task_definition, "target_language", None)

        if not source_language_user_input or not target_language_user_input:
            raise ValueError("Source and target languages must be provided for translation task.")

        source_language_info = resolve_user_input_language(source_language_user_input)
        target_language_info = resolve_user_input_language(target_language_user_input)

        self._source_language_iso_code = source_language_info["iso_code"]  # e.g. "en"
        self._source_language = source_language_info["full_name"]  # e.g. "English"
        self._target_language_iso_code = target_language_info["iso_code"]  # e.g. "de"
        self._target_language = target_language_info["full_name"]  # e.g. "German"

        # Modify the task to include the the source and target languages
        specific_pipeline_task = (
            f"{TaskType.TRANSLATION.value}_{self._source_language_iso_code}_to_{self._target_language_iso_code}"
        )
        self._initialize_model_and_tokenizer(self._config, specific_pipeline_task)

    def predict(self, prompt) -> PredictionResult:
        prefix = f"translate {self._source_language} to {self._target_language}: "
        prefixed_prompt = prefix + prompt

        result = self._pipeline(prefixed_prompt, max_new_tokens=self._config.generation_config.max_new_tokens)[0]

        return PredictionResult(
            prediction=result["translation_text"],
        )<|MERGE_RESOLUTION|>--- conflicted
+++ resolved
@@ -2,15 +2,11 @@
 from loguru import logger
 from lumigator_schemas.tasks import TaskType
 from model_clients.base_client import BaseModelClient
-<<<<<<< HEAD
-from model_clients.translation_utils import load_translation_config, resolve_user_input_language
-from transformers import AutoConfig, AutoModelForSeq2SeqLM, AutoTokenizer, pipeline
-=======
 from model_clients.mixins.generation_config_mixin import GenerationConfigMixin
 from model_clients.mixins.huggingface_model_mixin import HuggingFaceModelMixin
 from model_clients.mixins.huggingface_seq2seq_pipeline_mixin import HuggingFaceSeq2SeqPipelineMixin
+from model_clients.translation_utils import load_translation_config, resolve_user_input_language
 from transformers import AutoConfig, pipeline
->>>>>>> 15ab72ae
 
 from schemas import PredictionResult
 
@@ -62,19 +58,9 @@
 ):
     """Client for seq2seq summarization models.
 
-<<<<<<< HEAD
-    def _initialize_model_and_tokenizer(self, config, specific_pipeline_task: str = None):
-        """Initialize the model and tokenizer for the seq2seq models"""
-        self.tokenizer = AutoTokenizer.from_pretrained(
-            config.hf_pipeline.model_name_or_path,
-            use_fast=config.hf_pipeline.use_fast,
-            trust_remote_code=config.hf_pipeline.trust_remote_code,
-        )
-=======
     When using HF pipeline with 'summarization' task, it has to go through Seq2Seq models
     https://huggingface.co/docs/transformers/en/main_classes/pipelines#transformers.SummarizationPipeline
     """
->>>>>>> 15ab72ae
 
     def __init__(self, config: InferenceJobConfig, api_key: str | None = None):
         self.config = config
@@ -84,57 +70,12 @@
         self.pipeline = self.initialize_pipeline(self.config.hf_pipeline, self.model, self.tokenizer, api_key)
         self.set_seq2seq_max_length()
 
-<<<<<<< HEAD
-        self._pipeline = pipeline(
-            task=config.hf_pipeline.task if not specific_pipeline_task else specific_pipeline_task,
-            model=self.model,
-            tokenizer=self.tokenizer,
-            revision=config.hf_pipeline.revision,
-            device=config.hf_pipeline.device,
-        )
-        self._set_seq2seq_max_length()
-=======
     def set_seq2seq_max_length(self):
         """Set the maximum sequence length for the seq2seq model.
->>>>>>> 15ab72ae
 
         This method ensures that the tokenizer and model have the same maximum position embeddings
         and adjusts the generation configuration accordingly.
         """
-<<<<<<< HEAD
-        # 1. Setting input sequence max tokens
-        # Taken from https://stackoverflow.com/a/78737021
-        # Different LLM model families use different names for the same field
-        plausible_max_length_params = [
-            "max_position_embeddings",
-            "n_positions",
-            "n_ctx",
-            "seq_len",
-            "seq_length",
-            "max_sequence_length",
-            "sliding_window",
-        ]
-        # Check which attribute a given model config object has
-        matched_params = [
-            getattr(self._pipeline.model.config, param)
-            for param in plausible_max_length_params
-            if param in dir(self._pipeline.model.config)
-        ]
-        # Grab the first one in the list; usually there's only 1 anyway
-        if len(matched_params):
-            max_pos_emb = matched_params[0]
-        else:
-            # If none of the plausible fields are found (e.g. google/mt5 model family), use a default value
-            max_pos_emb = DEFAULT_MAX_POSITION_EMBEDDINGS
-            logger.warning(
-                "No field corresponding to max_position_embeddings parameter found"
-                f" for {self._config.hf_pipeline.model_name_or_path}."
-                f" Checked alternative fields: {plausible_max_length_params}"
-                f" Setting max_position_embeddings to default value: {DEFAULT_MAX_POSITION_EMBEDDINGS}"
-            )
-
-=======
->>>>>>> 15ab72ae
         # If the model is of the HF Hub the odds of this being wrong are low, but it's still good to check that the
         # tokenizer model and the model have the same max_position_embeddings.
         max_pos_emb = self.get_max_position_embeddings(self.pipeline.model)
@@ -193,11 +134,17 @@
         )
 
 
-class HuggingFacePrefixTranslationClient(BaseModelClient, HuggingFaceSeq2SeqModelClientMixin):
+class HuggingFacePrefixTranslationClient(
+    BaseModelClient, HuggingFaceModelMixin, HuggingFaceSeq2SeqPipelineMixin, GenerationConfigMixin
+):
     """Client for T5-style models that use prefixes for translation"""
 
-    def __init__(self, config: InferenceJobConfig):
-        self._config = config
+    def __init__(self, config: InferenceJobConfig, api_key: str | None = None):
+        self.config = config
+        self.api_key = api_key
+        self.model = self.initialize_model(self.config.hf_pipeline)
+        self.tokenizer = self.initialize_tokenizer(self.config.hf_pipeline)
+
         source_language_user_input = getattr(config.task_definition, "source_language", None)
         target_language_user_input = getattr(config.task_definition, "target_language", None)
 
@@ -207,22 +154,38 @@
         source_language_info = resolve_user_input_language(source_language_user_input)
         target_language_info = resolve_user_input_language(target_language_user_input)
 
-        self._source_language_iso_code = source_language_info["iso_code"]  # e.g. "en"
-        self._source_language = source_language_info["full_name"]  # e.g. "English"
-        self._target_language_iso_code = target_language_info["iso_code"]  # e.g. "de"
-        self._target_language = target_language_info["full_name"]  # e.g. "German"
+        self.source_language_iso_code = source_language_info["iso_code"]  # e.g. "en"
+        self.source_language = source_language_info["full_name"]  # e.g. "English"
+        self.target_language_iso_code = target_language_info["iso_code"]  # e.g. "de"
+        self.target_language = target_language_info["full_name"]  # e.g. "German"
 
         # Modify the task to include the the source and target languages
         specific_pipeline_task = (
-            f"{TaskType.TRANSLATION.value}_{self._source_language_iso_code}_to_{self._target_language_iso_code}"
+            f"{TaskType.TRANSLATION.value}_{self.source_language_iso_code}_to_{self.target_language_iso_code}"
         )
-        self._initialize_model_and_tokenizer(self._config, specific_pipeline_task)
+        self.pipeline = self.initialize_pipeline(
+            self.config.hf_pipeline, self.model, self.tokenizer, specific_pipeline_task, api_key
+        )
+        self.set_seq2seq_max_length()
+
+    def set_seq2seq_max_length(self):
+        """Set the maximum sequence length for the seq2seq model.
+
+        This method ensures that the tokenizer and model have the same maximum position embeddings
+        and adjusts the generation configuration accordingly.
+        """
+        # If the model is of the HF Hub the odds of this being wrong are low, but it's still good to check that the
+        # tokenizer model and the model have the same max_position_embeddings.
+        max_pos_emb = self.get_max_position_embeddings(self.pipeline.model)
+        self.adjust_tokenizer_max_length(self.pipeline, max_pos_emb)
+        # Adjust output sequence generation max tokens.
+        self.adjust_config_max_new_tokens(self.config.generation_config, max_pos_emb)
 
     def predict(self, prompt) -> PredictionResult:
-        prefix = f"translate {self._source_language} to {self._target_language}: "
+        prefix = f"translate {self.source_language} to {self.target_language}: "
         prefixed_prompt = prefix + prompt
 
-        result = self._pipeline(prefixed_prompt, max_new_tokens=self._config.generation_config.max_new_tokens)[0]
+        result = self.pipeline(prefixed_prompt, max_new_tokens=self.config.generation_config.max_new_tokens)[0]
 
         return PredictionResult(
             prediction=result["translation_text"],
