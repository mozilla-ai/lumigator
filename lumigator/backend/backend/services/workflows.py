--- conflicted
+++ resolved
@@ -20,14 +20,10 @@
 
 from backend.repositories.jobs import JobRepository
 from backend.services.datasets import DatasetService
-<<<<<<< HEAD
-from backend.services.exceptions.workflow_exceptions import WorkflowNotFoundError
-=======
 from backend.services.exceptions.workflow_exceptions import (
     WorkflowNotFoundError,
     WorkflowValidationError,
 )
->>>>>>> 81944e19
 from backend.services.jobs import JobService
 from backend.settings import settings
 from backend.tracking import TrackingClient
@@ -212,13 +208,10 @@
 
     def delete_workflow(self, workflow_id: str) -> WorkflowResponse:
         """Delete a workflow by ID."""
-<<<<<<< HEAD
-=======
         # if the workflow is running, we should throw an error
         workflow = self.get_workflow(workflow_id)
         if workflow.status == WorkflowStatus.RUNNING:
             raise WorkflowValidationError("Cannot delete a running workflow")
->>>>>>> 81944e19
         return self._tracking_client.delete_workflow(workflow_id)
 
     def get_workflow_logs(self, workflow_id: str) -> JobLogsResponse:
