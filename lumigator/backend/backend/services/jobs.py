import asyncio
import csv
import json
from http import HTTPStatus
from io import BytesIO, StringIO
from pathlib import Path
from typing import Any
from urllib.parse import urljoin
from uuid import UUID

import loguru
import requests
from evaluator_lite.schemas import DatasetConfig as ELDatasetConfig

# TODO: the evaluator_lite import will need to be renamed to evaluator
#   once the new experiments API is merged
from evaluator_lite.schemas import EvalJobConfig, EvaluationConfig
from fastapi import BackgroundTasks, UploadFile
from inference.schemas import DatasetConfig as IDatasetConfig
from inference.schemas import (
    HfPipelineConfig,
    InferenceJobConfig,
    InferenceServerConfig,
    SamplingParameters,
)
from inference.schemas import JobConfig as InferJobConfig
from lumigator_schemas.datasets import DatasetFormat
from lumigator_schemas.extras import ListingResponse
from lumigator_schemas.jobs import (
    JobConfig,
    JobCreate,
    JobEvalConfig,
    JobEvalLiteConfig,
    JobInferenceConfig,
    JobLogsResponse,
    JobResponse,
    JobResultDownloadResponse,
    JobResultObject,
    JobResultResponse,
    JobStatus,
    JobType,
)
from ray.job_submission import JobSubmissionClient
from s3fs import S3FileSystem
from sqlalchemy.sql.expression import or_

from backend.ray_submit.submission import RayJobEntrypoint, submit_ray_job
from backend.records.jobs import JobRecord
from backend.repositories.jobs import JobRepository, JobResultRepository
from backend.services.datasets import DatasetService
from backend.services.exceptions.dataset_exceptions import DatasetMissingFieldsError
from backend.services.exceptions.job_exceptions import (
    JobNotFoundError,
    JobUpstreamError,
)
from backend.settings import settings

DEFAULT_SKIP = 0
DEFAULT_LIMIT = 100
JobSpecificRestrictedConfig = type[JobEvalConfig | JobEvalLiteConfig | JobInferenceConfig]


class JobService:
    # set storage path
    storage_path = f"s3://{Path(settings.S3_BUCKET) / settings.S3_JOB_RESULTS_PREFIX}/"

    job_settings = {
        JobType.INFERENCE: {
            "command": settings.INFERENCE_COMMAND,
            "pip": settings.INFERENCE_PIP_REQS,
            "work_dir": settings.INFERENCE_WORK_DIR,
            "ray_worker_gpus_fraction": settings.RAY_WORKER_GPUS_FRACTION,
            "ray_worker_gpus": settings.RAY_WORKER_GPUS,
        },
        JobType.EVALUATION: {
            "command": settings.EVALUATOR_COMMAND,
            "pip": settings.EVALUATOR_PIP_REQS,
            "work_dir": settings.EVALUATOR_WORK_DIR,
            "ray_worker_gpus_fraction": settings.RAY_WORKER_GPUS_FRACTION,
            "ray_worker_gpus": settings.RAY_WORKER_GPUS,
        },
        JobType.EVALUATION_LITE: {
            "command": settings.EVALUATOR_LITE_COMMAND,
            "pip": settings.EVALUATOR_LITE_PIP_REQS,
            "work_dir": settings.EVALUATOR_LITE_WORK_DIR,
            "ray_worker_gpus_fraction": settings.RAY_WORKER_GPUS_FRACTION,
            "ray_worker_gpus": settings.RAY_WORKER_GPUS,
        },
    }

    NON_TERMINAL_STATUS = [
        JobStatus.CREATED.value,
        JobStatus.PENDING.value,
        JobStatus.RUNNING.value,
    ]
    """list: A list of non-terminal job statuses."""

    # TODO: rely on https://github.com/ray-project/ray/blob/7c2a200ef84f17418666dad43017a82f782596a3/python/ray/dashboard/modules/job/common.py#L53
    TERMINAL_STATUS = [JobStatus.FAILED.value, JobStatus.SUCCEEDED.value]
    """list: A list of terminal job statuses."""

    def __init__(
        self,
        job_repo: JobRepository,
        result_repo: JobResultRepository,
        ray_client: JobSubmissionClient,
        dataset_service: DatasetService,
        background_tasks: BackgroundTasks,
    ):
        self.job_repo = job_repo
        self.result_repo = result_repo
        self.ray_client = ray_client
        self._dataset_service = dataset_service
        self._background_tasks = background_tasks

    def _get_job_record_per_type(self, job_type: str) -> list[JobRecord]:
        records = self.job_repo.get_by_job_type(job_type)
        if records is None:
            return []
        return records

    def _get_job_record(self, job_id: UUID) -> JobRecord:
        """Gets a job from the repository (database) by ID.

        :param job_id: the ID of the job to retrieve
        :return: the job record which includes information on whether a job belongs to an experiment
        :rtype: JobRecord
        :raises JobNotFoundError: If the job does not exist
        """
        record = self.job_repo.get(job_id)
        if record is None:
            raise JobNotFoundError(job_id) from None

        return record

    def _update_job_record(self, job_id: UUID, **updates) -> JobRecord:
        """Updates an existing job record in the repository (database) by ID.

        :param job_id: The ID of the job to update
        :param updates: The updates to update the job record
        :return: The updated job record
        :rtype: JobRecord
        :raises JobNotFoundError: If the job does not exist in the database
        """
        record = self.job_repo.update(job_id, **updates)
        if record is None:
            raise JobNotFoundError(job_id) from None

        return record

    def _get_results_s3_key(self, job_id: UUID) -> str:
        """Given a job ID, returns the S3 key identifying where job results should be stored.

        The S3 key is constructed from:
        - settings.S3_JOB_RESULTS_PREFIX: the path where jobs are stored
        - settings.S3_JOB_RESULTS_FILENAME: a filename template that is to be formatted with some of
         the job record's metadata (e.g. exp name/id)

        :param job_id: The ID of the job to retrieve the S3 key for
        :return: The returned string contains the S3 key *excluding the bucket / s3 prefix*,
        as it is to be used by the boto3 client which accepts them separately.
        :rtype: str
        """
        record = self._get_job_record(job_id)

        return str(
            Path(settings.S3_JOB_RESULTS_PREFIX)
            / settings.S3_JOB_RESULTS_FILENAME.format(job_name=record.name, job_id=record.id)
        )

    def _results_to_binary_file(self, results: dict[str, Any], fields: list[str]) -> BytesIO:
        """Given a JSON string containing inference results and the fields
        we want to read from it, generate a binary file (as a BytesIO
        object) to be passed to the fastapi UploadFile method.
        """
        dataset = {k: v for k, v in results.items() if k in fields}

        # Create a CSV in memory
        csv_buffer = StringIO()
        csv_writer = csv.writer(csv_buffer)
        csv_writer.writerow(dataset.keys())
        csv_writer.writerows(zip(*dataset.values()))

        # Create a binary file from the CSV, since the upload function expects a binary file
        bin_data = BytesIO(csv_buffer.getvalue().encode("utf-8"))

        return bin_data

    def _add_dataset_to_db(self, job_id: UUID, request: JobCreate, s3: S3FileSystem):
        """Attempts to add the result of a job (generated dataset) as a new dataset in Lumigator.

        :param job_id: The ID of the job, used to identify the S3 path
        :param request: The job request containing the dataset and output fields
        :param s3: The S3 filesystem dependency for accessing storage
        :raises DatasetNotFoundError: If the dataset in the request does not exist
        :raises DatasetSizeError: if the dataset is too large
        :raises DatasetInvalidError: if the dataset is invalid
        :raises DatasetMissingFieldsError: if the dataset is missing any of the required fields
        :raises DatasetUpstreamError: if there is an exception interacting with S3
        """
        loguru.logger.info("Adding a new dataset entry to the database...")

        # Get the dataset from the S3 bucket
        results = self._validate_results(job_id, s3)

        # make sure the artifacts are present in the results
<<<<<<< HEAD
        if not all(
            key in results.artifacts
            for key in ["examples", "ground_truth", request.job_config.output_field]
        ):
            raise ValueError("Missing required fields in the job results.")
=======
        required_keys = {"examples", "ground_truth", request.output_field}
        missing_keys = required_keys - set(results.artifacts.keys())
        if missing_keys:
            raise DatasetMissingFieldsError(set(missing_keys)) from None
>>>>>>> 43878c05

        dataset_to_save = {
            "examples": results.artifacts["examples"],
            "ground_truth": results.artifacts["ground_truth"],
            request.job_config.output_field: results.artifacts[request.job_config.output_field],
        }

        bin_data = self._results_to_binary_file(dataset_to_save, list(dataset_to_save.keys()))
        bin_data_size = len(bin_data.getvalue())

        # Figure out the dataset filename
        dataset_filename = self._dataset_service.get_dataset(dataset_id=request.dataset).filename
        dataset_filename = Path(dataset_filename).stem
        dataset_filename = f"{dataset_filename}-annotated.csv"

        upload_file = UploadFile(
            file=bin_data,
            size=bin_data_size,
            filename=dataset_filename,
            headers={"content-type": "text/csv"},
        )
        dataset_record = self._dataset_service.upload_dataset(
            upload_file,
            format=DatasetFormat.JOB,
            run_id=job_id,
            generated=True,
            generated_by=results.artifacts["model"],
        )

        loguru.logger.info(f"Dataset '{dataset_filename}' with ID '{dataset_record.id}' added to the database.")

    def _validate_results(self, job_id: UUID, s3: S3FileSystem) -> JobResultObject:
        """Handles the evaluation result for a given job.

        Args:
            job_id (UUID): The unique identifier of the job.
            s3 (S3FileSystem): The S3 file system object used to interact with the S3 bucket.

        Note:
            Currently, this function only validates the evaluation result. Future implementations
            may include storing the results in a database (e.g., mlflow).
        """
        loguru.logger.info("Handling evaluation result")

        result_key = self._get_results_s3_key(job_id)
        with s3.open(f"{settings.S3_BUCKET}/{result_key}", "r") as f:
            return JobResultObject.model_validate(json.loads(f.read()))

    def get_upstream_job_status(self, job_id: UUID) -> str:
        """Returns the (lowercase) status of the upstream job.

        Example: PENDING, RUNNING, STOPPED, SUCCEEDED, FAILED.

        :param job_id: The ID of the job to retrieve the status for.
        :return: The status of the upstream job.
        :rtype: str
        :raises JobUpstreamError: If there is an error with the upstream service returning the
                                  job status
        """
        try:
            status_response = self.ray_client.get_job_status(str(job_id))
            return str(status_response.value.lower())
        except RuntimeError as e:
            raise JobUpstreamError("ray", "error getting Ray job status", e) from e

    def get_job_logs(self, job_id: UUID) -> JobLogsResponse:
        db_logs = self.job_repo.get(job_id)
        if not db_logs:
            raise JobNotFoundError(job_id, "Failed to find the job record holding the logs")
        elif not db_logs.logs:
            ray_db_logs = self.retrieve_job_logs(job_id)
            self._update_job_record(job_id, logs=ray_db_logs.logs)
            return ray_db_logs
        else:
            return JobLogsResponse(logs=db_logs.logs)

    def retrieve_job_logs(self, job_id: UUID) -> JobLogsResponse:
        resp = requests.get(urljoin(settings.RAY_JOBS_URL, f"{job_id}/logs"), timeout=5)  # 5 seconds
        if resp.status_code == HTTPStatus.NOT_FOUND:
            raise JobUpstreamError("ray", "job_id not found when retrieving logs") from None
        elif resp.status_code != HTTPStatus.OK:
            raise JobUpstreamError(
                "ray",
                "Unexpected status code getting job logs:" f" {resp.status_code}, error: {resp.text or ''}",
            ) from None
        try:
            metadata = json.loads(resp.text)
            return JobLogsResponse(**metadata)
        except json.JSONDecodeError as e:
            raise JobUpstreamError("ray", f"JSON decode error from {resp.text or ''}") from e

    async def wait_for_job_complete(self, job_id, max_wait_time_sec=None):
        """Waits for a job to complete, or until a maximum wait time is reached.

        :param job_id: The ID of the job to wait for.
        :param max_wait_time: The maximum time to wait for the job to complete.
        :return: The status of the job when it completes.
        :rtype: str
        :raises JobUpstreamError: If there is an error with the upstream service returning the
                                  job status
        """
        loguru.logger.info(f"Waiting for job {job_id} to complete...")
        # Get the initial job status
        job_status = self.get_upstream_job_status(job_id)

        # Wait for the job to complete
        elapsed_time = 0
        while job_status not in self.TERMINAL_STATUS:
            if max_wait_time_sec and elapsed_time >= max_wait_time_sec:
                loguru.logger.info(f"Job {job_id} did not complete within the maximum wait time.")
                break
            await asyncio.sleep(5)
            elapsed_time += 5
            job_status = self.get_upstream_job_status(job_id)

        # Once the job is finished, retrieve the log and store it in the internal db
        self.get_job_logs(job_id)

        return job_status

    async def handle_inference_job(self, job_id: UUID, request: JobCreate):
        """Long term we maybe want to move logic about how to handle a specific job
        to be separate from the job service. However, for now, we will keep it here.
        This function can be attached to the jobs that run inference so that the results will
        get added to the dataset db. The job routes that store the results
        in the db will add this function as a background task after the job is created.
        """
        loguru.logger.info("Handling inference job result")

        await self.wait_for_job_complete(job_id)
        self._add_dataset_to_db(
            job_id,
            request,
            self._dataset_service.s3_filesystem,
        )

    def add_background_task(self, background_tasks: BackgroundTasks, task: callable, *args):
        """Adds a background task to the background tasks queue."""
        background_tasks.add_task(task, *args)

    def _set_model_type(self, request: JobCreate) -> str:
        """Sets model URL based on protocol address"""
        if request.job_config.model.startswith("oai://"):
            model_url = settings.OAI_API_URL
        elif request.job_config.model.startswith("mistral://"):
            model_url = settings.MISTRAL_API_URL
        else:
            model_url = request.job_config.model_url

        return model_url

    def _validate_config(self, job_type: str, config_template: str, config_params: dict):
        if job_type == JobType.INFERENCE:
            InferenceJobConfig.model_validate_json(config_template.format(**config_params))
        elif job_type == JobType.EVALUATION_LITE:
            EvalJobConfig.model_validate_json(config_template.format(**config_params))
        else:
            loguru.logger.info(f"Validation for job type {job_type} not yet supported.")

    # The end result should be that InferenceJobConfig is actually JobInferenceConfig
    # (resp. Eval)
    # For the moment, something will convert one into the other, and we'll decide where
    # to put this. The jobs should ideally have no dependency towards the backend.

    def generate_inference_job_config(
        self, request: JobCreate, record_id: UUID, dataset_path: str, storage_path: str
    ):
        job_config = InferenceJobConfig(
            name=f"{request.name}/{record_id}",
            dataset=IDatasetConfig(path=dataset_path),
            job=InferJobConfig(
                max_samples=request.max_samples,
                storage_path=storage_path,
                output_field=request.job_config.output_field,
            ),
        )
        # Maybe use just the protocol to decide?
        match request.job_config.model:
            case "oai://gpt-4o-mini" | "oai://gpt-4o":
                job_config.inference_server = InferenceServerConfig(
                    base_url=self._set_model_type(request),
                    engine=request.job_config.model,
                    system_prompt=request.job_config.system_prompt,
                    max_retries=3,
                )
                job_config.params = SamplingParameters(
                    max_tokens=request.job_config.max_tokens,
                    frequency_penalty=request.job_config.frequency_penalty,
                    temperature=request.job_config.temperature,
                    top_p=request.job_config.top_p,
                )
            case "mistral://open-mistral-7b":
                job_config.inference_server = InferenceServerConfig(
                    base_url=self._set_model_type(request),
                    engine=request.job_config.model,
                    system_prompt=request.job_config.system_prompt,
                    max_retries=3,
                )
                job_config.params = SamplingParameters(
                    max_tokens=request.job_config.max_tokens,
                    frequency_penalty=request.job_config.frequency_penalty,
                    temperature=request.job_config.temperature,
                    top_p=request.job_config.top_p,
                )
            case "llamafile://mistralai/Mistral-7B-Instruct-v0.2":
                job_config.inference_server = InferenceServerConfig(
                    base_url=self._set_model_type(request),
                    engine=request.job_config.model,
                    system_prompt=request.job_config.system_prompt,
                    max_retries=3,
                )
                job_config.params = SamplingParameters(
                    max_tokens=request.job_config.max_tokens,
                    frequency_penalty=request.job_config.frequency_penalty,
                    temperature=request.job_config.temperature,
                    top_p=request.job_config.top_p,
                )
            case _:
                job_config.hf_pipeline = HfPipelineConfig(
                    model_uri=request.job_config.model,
                    task=request.job_config.task,
                    accelerator=request.job_config.accelerator,
                    revision=request.job_config.revision,
                    use_fast=request.job_config.use_fast,
                    trust_remote_code=request.job_config.trust_remote_code,
                    torch_dtype=request.job_config.torch_dtype,
                    max_new_tokens=500,
                )
        return job_config

    def generate_evaluation_lite_job_config(
        self, request: JobCreate, record_id: UUID, dataset_path: str, storage_path: str
    ):
        job_config = EvalJobConfig(
            name=f"{request.name}/{record_id}",
            dataset=ELDatasetConfig(path=dataset_path),
            evaluation=EvaluationConfig(
                metrics=request.job_config.metrics,
                max_samples=request.max_samples,
                return_input_data=True,
                return_predictions=True,
                storage_path=storage_path,
            ),
        )
        return job_config

<<<<<<< HEAD
    def create_job(
        self,
        request: JobCreate,
        experiment_id: UUID = None,
    ) -> JobResponse:
        """Creates a new evaluation workload to run on Ray and returns the response status."""
        # Typing won't allow other job_type's
        job_type = request.job_config.job_type
=======
    def create_job(self, request: JobEvalCreate | JobEvalLiteCreate | JobInferenceCreate) -> JobResponse:
        """Creates a new workload to run on Ray based on the type of request.

        :param request: contains information on the requested job, including type,
                        (e.g. inference or evaluation)
        :param background_tasks: dependency used to initiate tasks in the background
        :param experiment_id: experiment ID (optional) links this job to a parent experiment.
        :return: information on the created job
        :rtype: JobResponse
        :raises JobTypeUnsupportedError: if the requested job type is not supported
        """
        if isinstance(request, JobEvalCreate):
            job_type = JobType.EVALUATION
        elif isinstance(request, JobEvalLiteCreate):
            job_type = JobType.EVALUATION_LITE
        elif isinstance(request, JobInferenceCreate):
            job_type = JobType.INFERENCE
            if not request.output_field:
                request.output_field = "predictions"
        else:
            raise JobTypeUnsupportedError(request) from None
>>>>>>> 43878c05

        # Create a db record for the job
        # To find the experiment that a job belongs to,
        # we'd use https://mlflow.org/docs/latest/python_api/mlflow.client.html#mlflow.client.MlflowClient.search_runs
        record = self.job_repo.create(
            name=request.name,
            description=request.description,
            job_type=job_type,
        )

        # TODO defer to specific job
        if job_type == JobType.INFERENCE and not request.job_config.output_field:
            request.job_config.output_field = "predictions"

        dataset_s3_path = self._dataset_service.get_dataset_s3_path(request.dataset)
        if job_type == JobType.INFERENCE:
            job_config = self.generate_inference_job_config(
                request, record.id, dataset_s3_path, self.storage_path
            )
        elif job_type == JobType.EVALUATION_LITE:
            job_config = self.generate_evaluation_lite_job_config(
                request, record.id, dataset_s3_path, self.storage_path
            )
        else:
            # This should not happen since the job_type's are type checked
            raise Exception("Unknown job type")

        # eval_config_args is used to map input configuration parameters with
        # command parameters provided via command line to the ray job.
        # To do this, we use a dict where keys are parameter names as they'd
        # appear on the command line and the values are the respective params.

        # ...and use directly Job*Config(request.job.config.model_dump_json())
        job_config_args = {
            "--config": job_config.model_dump_json(exclude_unset=True, exclude_none=True),
        }

        # Prepare the job configuration that will be sent to submit the ray job.
        # This includes both the command that is going to be executed and its
        # arguments defined in eval_config_args
        job_settings = self.job_settings[job_type]

        ray_config = JobConfig(
            job_id=record.id,
            job_type=job_type,
            command=job_settings["command"],
            args=job_config_args,
        )

        # build runtime ENV for workers
        runtime_env_vars = {"MZAI_JOB_ID": str(record.id)}
        settings.inherit_ray_env(runtime_env_vars)

        # set num_gpus per worker (zero if we are just hitting a service)
        if job_type == JobType.INFERENCE and not request.job_config.model.startswith("hf://"):
            worker_gpus = job_settings["ray_worker_gpus_fraction"]
        else:
            worker_gpus = job_settings["ray_worker_gpus"]

        runtime_env = {
            "pip": job_settings["pip"],
            "working_dir": job_settings["work_dir"],
            "env_vars": runtime_env_vars,
        }

        metadata = {"job_type": job_type}

        loguru.logger.info("runtime env setup...")
        loguru.logger.info(f"{runtime_env}")

        entrypoint = RayJobEntrypoint(
            config=ray_config, metadata=metadata, runtime_env=runtime_env, num_gpus=worker_gpus
        )
        loguru.logger.info("Submitting {job_type} Ray job...")
        submit_ray_job(self.ray_client, entrypoint)

        # TODO Defer to specific job
        if job_type == JobType.INFERENCE:
            self.add_background_task(
                self._background_tasks, self.handle_inference_job, record.id, request
            )

        loguru.logger.info("Getting response...")
        return JobResponse.model_validate(record)

    def get_job(self, job_id: UUID) -> JobResponse:
        """Gets a job from the repository (database) by ID.

        :param job_id: the ID of the job to retrieve
        :return: the job record which includes information on whether a job belongs to an experiment
        :rtype: JobRecord
        :raises JobNotFoundError: If the job does not exist
        """
        record = self._get_job_record(job_id)
        loguru.logger.info(f"Obtaining info for job {job_id}: {record.name}")

        if record.status == JobStatus.FAILED or record.status == JobStatus.SUCCEEDED:
            return JobResponse.model_validate(record)

        # get job status from ray
        job_status = self.ray_client.get_job_status(job_id)
        loguru.logger.info(f"Obtaining info from ray for job {job_id}: {job_status}")

        # update job status in the DB if it differs from the current status
        if job_status.lower() != record.status.value.lower():
            record = self._update_job_record(job_id, status=job_status.lower())

        return JobResponse.model_validate(record)

    def list_jobs(
        self,
        skip: int = DEFAULT_SKIP,
        limit: int = DEFAULT_LIMIT,
        job_types: list[str] = (),
    ) -> ListingResponse[JobResponse]:
        # It would be better if we could just feed an empty dict,
        # but this complicates things at the ORM level,
        # see https://docs.sqlalchemy.org/en/20/core/sqlelement.html#sqlalchemy.sql.expression.or_
        records = self.job_repo.list(
            skip,
            limit,
            criteria=[or_(*[JobRecord.job_type == job_type for job_type in job_types])],
        )
        total = len(records)
        return ListingResponse(
            total=total,
            items=[self.get_job(record.id) for record in records],
        )

    def update_job_status(
        self,
        job_id: UUID,
        status: JobStatus,
    ) -> JobResponse:
        """Updates the status of a job.

        :param job_id: the ID of the job to update
        :param status: the status to update the job with
        :return: the updated job information
        :rtype: JobResponse
        :raises JobNotFoundError: If the job does not exist
        """
        record = self._update_job_record(job_id, status=status)
        return JobResponse.model_validate(record)

    def get_job_result(self, job_id: UUID) -> JobResultResponse:
        """Return job results metadata if available in the DB.

        :param job_id: the ID of the job to retrieve results for
        :return: the job results metadata
        :rtype: JobResultResponse
        :raises JobNotFoundError: if the job does not exist
        """
        result_record = self.result_repo.get_by_job_id(job_id)
        if result_record is None:
            raise JobNotFoundError(job_id) from None

        return JobResultResponse.model_validate(result_record)

    def get_job_result_download(self, job_id: UUID) -> JobResultDownloadResponse:
        """Return job results file URL for downloading."""
        # Generate presigned download URL for the object
        result_key = self._get_results_s3_key(job_id)
        download_url = self._dataset_service.s3_client.generate_presigned_url(
            "get_object",
            Params={
                "Bucket": settings.S3_BUCKET,
                "Key": result_key,
            },
            ExpiresIn=settings.S3_URL_EXPIRATION,
        )
        return JobResultDownloadResponse(id=job_id, download_url=download_url)<|MERGE_RESOLUTION|>--- conflicted
+++ resolved
@@ -204,18 +204,10 @@
         results = self._validate_results(job_id, s3)
 
         # make sure the artifacts are present in the results
-<<<<<<< HEAD
-        if not all(
-            key in results.artifacts
-            for key in ["examples", "ground_truth", request.job_config.output_field]
-        ):
-            raise ValueError("Missing required fields in the job results.")
-=======
-        required_keys = {"examples", "ground_truth", request.output_field}
+        required_keys = {"examples", "ground_truth", request.job_config.output_field}
         missing_keys = required_keys - set(results.artifacts.keys())
         if missing_keys:
             raise DatasetMissingFieldsError(set(missing_keys)) from None
->>>>>>> 43878c05
 
         dataset_to_save = {
             "examples": results.artifacts["examples"],
@@ -380,9 +372,7 @@
     # For the moment, something will convert one into the other, and we'll decide where
     # to put this. The jobs should ideally have no dependency towards the backend.
 
-    def generate_inference_job_config(
-        self, request: JobCreate, record_id: UUID, dataset_path: str, storage_path: str
-    ):
+    def generate_inference_job_config(self, request: JobCreate, record_id: UUID, dataset_path: str, storage_path: str):
         job_config = InferenceJobConfig(
             name=f"{request.name}/{record_id}",
             dataset=IDatasetConfig(path=dataset_path),
@@ -462,7 +452,6 @@
         )
         return job_config
 
-<<<<<<< HEAD
     def create_job(
         self,
         request: JobCreate,
@@ -471,29 +460,6 @@
         """Creates a new evaluation workload to run on Ray and returns the response status."""
         # Typing won't allow other job_type's
         job_type = request.job_config.job_type
-=======
-    def create_job(self, request: JobEvalCreate | JobEvalLiteCreate | JobInferenceCreate) -> JobResponse:
-        """Creates a new workload to run on Ray based on the type of request.
-
-        :param request: contains information on the requested job, including type,
-                        (e.g. inference or evaluation)
-        :param background_tasks: dependency used to initiate tasks in the background
-        :param experiment_id: experiment ID (optional) links this job to a parent experiment.
-        :return: information on the created job
-        :rtype: JobResponse
-        :raises JobTypeUnsupportedError: if the requested job type is not supported
-        """
-        if isinstance(request, JobEvalCreate):
-            job_type = JobType.EVALUATION
-        elif isinstance(request, JobEvalLiteCreate):
-            job_type = JobType.EVALUATION_LITE
-        elif isinstance(request, JobInferenceCreate):
-            job_type = JobType.INFERENCE
-            if not request.output_field:
-                request.output_field = "predictions"
-        else:
-            raise JobTypeUnsupportedError(request) from None
->>>>>>> 43878c05
 
         # Create a db record for the job
         # To find the experiment that a job belongs to,
@@ -510,9 +476,7 @@
 
         dataset_s3_path = self._dataset_service.get_dataset_s3_path(request.dataset)
         if job_type == JobType.INFERENCE:
-            job_config = self.generate_inference_job_config(
-                request, record.id, dataset_s3_path, self.storage_path
-            )
+            job_config = self.generate_inference_job_config(request, record.id, dataset_s3_path, self.storage_path)
         elif job_type == JobType.EVALUATION_LITE:
             job_config = self.generate_evaluation_lite_job_config(
                 request, record.id, dataset_s3_path, self.storage_path
@@ -572,9 +536,7 @@
 
         # TODO Defer to specific job
         if job_type == JobType.INFERENCE:
-            self.add_background_task(
-                self._background_tasks, self.handle_inference_job, record.id, request
-            )
+            self.add_background_task(self._background_tasks, self.handle_inference_job, record.id, request)
 
         loguru.logger.info("Getting response...")
         return JobResponse.model_validate(record)
