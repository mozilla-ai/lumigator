--- conflicted
+++ resolved
@@ -3,14 +3,10 @@
 
 from pydantic import BaseModel
 
-<<<<<<< HEAD
-from lumigator_schemas.jobs import JobResults, LowercaseEnum
-=======
 from lumigator_schemas.jobs import (
     JobResults,
     LowercaseEnum,
 )
->>>>>>> 81944e19
 
 
 class WorkflowStatus(LowercaseEnum):
