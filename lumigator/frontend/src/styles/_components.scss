@use 'variables';

// this file overrides some of the default styles from primevue
// so the use of !important may be necessary

:root {
  --l-tag-info-background: #874b0a !important;
}

// Menu Styling
.p-menu {
  background-color: variables.$l-menu-bg !important;
  font-family: variables.$l-font-family;
  padding: variables.$l-spacing-1 0;
  border: none !important;

  &-item {
    cursor: pointer;

    &-content {
      color: unset !important;
    }

    &-link {
      color: unset !important;
    }

    &-label {
      color: unset !important;
    }

    :hover {
      background-color: variables.$l-menu-bg;
    }
  }
}

// Button Styling
.p-button {
  background-color: variables.$l-primary-color;
  color: variables.$l-primary-color-text;
  padding: 0.75rem 1.5rem;
  border-radius: variables.$l-button-border-radius;
  border: none;
  cursor: pointer;
  transition: background-color 0.3s;

  &:hover {
    background-color: variables.$l-button-hover-bg;
  }
}

// Datable styling
.p-datatable-table-container {
  border-radius: 8px;
  border: 1px solid variables.$l-grey-300;

  .p-datatable-thead {
    height: 44px;
  }
  .p-datatable-column-header-content {
    color: variables.$l-grey-200;
    font-size: variables.$l-font-size-sm;
  }

  [class*='p-row-'] {
    background-color: variables.$l-card-bg;
    border: none;
    cursor: pointer;
    height: 48px;

    &:hover {
      background-color: variables.$l-grey-400;
    }

    td {
      border: none;
      color: variables.$l-grey-100;
      padding: 0.5rem 1rem;
    }

    &:hover td {
      color: variables.$white;
    }
  }
  .p-datatable-row-selected {
    background-color: variables.$l-grey-300 !important;
  }

  .p-datatable-column-sorted {
    background: inherit;
  }

  .p-datatable-row-expansion {
    background: variables.$l-main-bg !important;
    &:hover {
      background: variables.$l-main-bg !important;
    }

    &:hover td {
      background: variables.$l-main-bg !important;
    }

    & > td:first-child {
      padding: 0;
    }
  }
}

// Class for Datatable with visible lines and hover effect disabled
.gridlines {
  .p-datatable-column-title {
    text-wrap: nowrap;
    font-size: variables.$l-font-size-sm;
  }
  tr {
    box-shadow: inset 0px 1px 0px variables.$l-gridlines-stroke;
  }
  td {
    vertical-align: top;
    font-size: variables.$l-font-size-sm;
  }

  [class*='p-row-'] {
    background-color: variables.$l-card-bg;

    &:hover {
      background-color: variables.$l-card-bg;
    }

    &:hover td {
      color: variables.$l-grey-100;
    }
  }
}

.p-datatable-header-cell {
  background-color: variables.$l-main-bg;
  text-transform: uppercase;
}

.p-datatable-tbody {
  background-color: variables.$l-card-bg;
  font-size: variables.$l-table-font-size;
}
.p-button-icon-only.p-button-rounded {
  height: variables.$l-button-icon-only-width !important;
  width: variables.$l-button-icon-only-width;
  span {
    font-size: 14px;
  }
}

.p-select-label {
  align-content: center;
  font-size: variables.$l-font-size-sm;
}

.p-floatlabel-in {
  font-size: variables.$l-font-size-sm;
}

.p-select-option-label {
  font-size: variables.$l-font-size-sm;
}

.p-select.p-disabled {
  background-color: variables.$l-disabled-input-color !important;
  color: variables.$l-grey-600 !important;

  .p-select-label,
  .p-floatlabel-in {
    color: variables.$l-grey-600 !important;
  }

  .p-select-dropdown {
    color: variables.$l-grey-600 !important;
  }
}

// Radio button
.p-radiobutton-box {
  border: 1px solid white !important;
  background-color: variables.$l-grey-300 !important;
  height: 18px !important;
  width: 18px !important;
}

.p-radiobutton-checked .p-radiobutton-box {
  border-color: var(--l-radiobutton-checked-border-color) !important;

  .p-radiobutton-icon {
    background: variables.$l-primary-color !important;
  }
}

.p-inputtext {
  font-size: 12px !important;
}

// Tooltip
.p-tooltip {
  font-size: variables.$l-font-size-sm;
  color: variables.$l-grey-100;
  background-color: transparent;
}

// Tabs
.p-tabs {
  .p-tablist-content > .p-tablist-tab-list {
    align-items: center;
    background: variables.$l-menu-bg;
    gap: 1.5rem;

    .p-tab {
      padding: 0.5rem 0;
      font-size: variables.$l-menu-font-size;
      font-weight: variables.$l-font-weight-normal;
    }

    .p-tab-active {
      border-color: variables.$white;
      color: variables.$white;
    }

    .p-tablist-active-bar {
      background-color: variables.$white;
    }
  }

  .p-tabpanels {
    padding: 0;
    background: transparent;
  }

  .p-tablist {
    margin-bottom: variables.$l-spacing-1;
  }

  .p-tablist-tab-list {
    background: variables.$l-card-bg !important;
    border-color: variables.$l-main-bg;

    .p-tab {
      padding-left: variables.$l-spacing-1;
      padding-right: variables.$l-spacing-1;
      border-color: variables.$l-main-bg;

      &:hover {
        border-color: variables.$l-main-bg;
      }
    }
  }
}

// breadcrumbs
.p-breadcrumb {
  --l-breadcrumb-background: none;
  li {
    background-color: unset;
  }
}

.p-disabled {
  cursor: not-allowed !important;
  pointer-events: all !important;
}

.p-dialog {
  display: flex;
<<<<<<< HEAD
  width: 35rem;
=======
  width: 37.5rem;
  // height: 50rem;
>>>>>>> fda732be
  padding: 1.5rem 2rem;
  --l-dialog-header-padding: 0;
  flex-direction: column;
  gap: 1.5rem;

  --l-dialog-color: var(--l-grey-100);
  --l-dialog-border-radius: 0.5rem;
  --l-dialog-background: var(--l-grey-400);
}

<<<<<<< HEAD
=======
.p-dialog-header {
  align-items: flex-start !important;
}

.p-dialog-content {
  --l-dialog-content-padding: 1rem;
}

>>>>>>> fda732be
// hides the "X" button from confirm popup
.p-confirmdialog .p-dialog-close-button {
  display: none;
}<|MERGE_RESOLUTION|>--- conflicted
+++ resolved
@@ -268,12 +268,8 @@
 
 .p-dialog {
   display: flex;
-<<<<<<< HEAD
-  width: 35rem;
-=======
   width: 37.5rem;
   // height: 50rem;
->>>>>>> fda732be
   padding: 1.5rem 2rem;
   --l-dialog-header-padding: 0;
   flex-direction: column;
@@ -284,8 +280,6 @@
   --l-dialog-background: var(--l-grey-400);
 }
 
-<<<<<<< HEAD
-=======
 .p-dialog-header {
   align-items: flex-start !important;
 }
@@ -294,7 +288,6 @@
   --l-dialog-content-padding: 1rem;
 }
 
->>>>>>> fda732be
 // hides the "X" button from confirm popup
 .p-confirmdialog .p-dialog-close-button {
   display: none;
