[project]
name = "3rdparty-python-dependencies"
version = "0.0.1"
requires-python = ">=3.11"

dependencies = [
    "uvicorn[standard]==0.28.0",
    "fastapi[all]==0.110.0",
    "pydantic==2.6.4",
    "pydantic-settings==2.2.1",
    "click==8.1.7",
    "loguru==0.7.2",
    "pex==2.3.0",
    "httpx==0.27.0",
    "python-multipart==0.0.9",
    "sqlalchemy[asyncio]==2.0.28",
    "psycopg2-binary==2.9.9",
    "ray[default]==2.9.3",
    "boto3==1.34.105",
    "boto3-stubs[essential]==1.34.105",
    "starlette",
    "requests",
    "ruff",
    "pytest",
    "pytest-cov",
    "testcontainers",
    "setuptools==69.5.1",
<<<<<<< HEAD
=======
    "numpy<2.0.0"
>>>>>>> 31625305
]<|MERGE_RESOLUTION|>--- conflicted
+++ resolved
@@ -1,7 +1,7 @@
 [project]
 name = "3rdparty-python-dependencies"
 version = "0.0.1"
-requires-python = ">=3.11"
+requires-python = ">=3.10,<3.11"
 
 dependencies = [
     "uvicorn[standard]==0.28.0",
@@ -25,8 +25,5 @@
     "pytest-cov",
     "testcontainers",
     "setuptools==69.5.1",
-<<<<<<< HEAD
-=======
     "numpy<2.0.0"
->>>>>>> 31625305
 ]