--- conflicted
+++ resolved
@@ -103,21 +103,13 @@
         "dataset": str(output_infer_job_response_model.id),
         "max_samples": 10,
         "job_config": {
-<<<<<<< HEAD
-            "job_type": JobType.EVALUATION_LITE,
-=======
             "job_type": JobType.EVALUATION,
->>>>>>> a9cf252b
             "metrics": ["rouge", "meteor"],
             "model": TEST_CAUSAL_MODEL,
         },
     }
 
-<<<<<<< HEAD
-    create_evaluation_job_response = local_client.post("/jobs/eval_lite/", headers=POST_HEADER, json=eval_payload)
-=======
     create_evaluation_job_response = local_client.post("/jobs/evaluator/", headers=POST_HEADER, json=eval_payload)
->>>>>>> a9cf252b
     assert create_evaluation_job_response.status_code == 201
 
     create_evaluation_job_response_model = JobResponse.model_validate(create_evaluation_job_response.json())
@@ -353,11 +345,8 @@
     validate_experiment_results(local_client, experiment_id, workflow_1_details)
     workflow_2 = run_workflow(local_client, dataset.id, experiment_id, "Workflow_2")
     workflow_2_details = wait_for_workflow_complete(local_client, workflow_2.id)
-<<<<<<< HEAD
-=======
     check_artifacts_times(workflow_2_details.artifacts_download_url)
     list_experiments(local_client)
->>>>>>> a9cf252b
     validate_updated_experiment_results(local_client, experiment_id, workflow_1_details, workflow_2_details)
     retrieve_and_validate_workflow_logs(local_client, workflow_1_details.id)
     delete_experiment_and_validate(local_client, experiment_id)
