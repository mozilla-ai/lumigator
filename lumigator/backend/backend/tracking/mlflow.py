--- conflicted
+++ resolved
@@ -17,7 +17,6 @@
 from mlflow.exceptions import MlflowException
 from mlflow.tracking import MlflowClient
 from mlflow.utils.mlflow_tags import MLFLOW_PARENT_RUN_ID
-from mypy_boto3_s3 import S3Client
 from pydantic import TypeAdapter
 from s3fs import S3FileSystem
 
@@ -30,10 +29,9 @@
 class MLflowTrackingClient(TrackingClient):
     """MLflow implementation of the TrackingClient interface."""
 
-    def __init__(self, tracking_uri: str, s3_file_system: S3FileSystem, s3_client: S3Client):
+    def __init__(self, tracking_uri: str, s3_file_system: S3FileSystem):
         self._client = MlflowClient(tracking_uri=tracking_uri)
         self._s3_file_system = s3_file_system
-        self._s3_client = s3_client
 
     def create_experiment(
         self,
@@ -270,12 +268,7 @@
         # combine them into a single json file, put that back into s3, and then generate
         # a presigned URL for that file
         # check if the compiled results already exist
-<<<<<<< HEAD
-        s3_file_system = S3FileSystem()
-        if not s3_file_system.exists(f"{settings.S3_BUCKET}/{workflow_id}/compiled.json"):
-=======
         if not self._s3_file_system.exists(f"{settings.S3_BUCKET}/{workflow_id}/compiled.json"):
->>>>>>> 50d95ff0
             compiled_results = {"metrics": {}, "parameters": {}, "artifacts": {}}
             for job in workflow_details.jobs:
                 # look for all parameter keys that end in "_s3_path" and download the file
@@ -283,11 +276,7 @@
                     if param["name"].endswith("_s3_path"):
                         # download the file
                         # get the file from the S3 bucket
-<<<<<<< HEAD
-                        with s3_file_system.open(f"{param['value']}") as f:
-=======
                         with self._s3_file_system.open(f"{param['value']}") as f:
->>>>>>> 50d95ff0
                             job_results = JobResultObject.model_validate(json.loads(f.read()))
                         # if any keys are the same, log a warning and then overwrite the key
                         for job_result_item in job_results:
@@ -299,17 +288,10 @@
                                     loguru.logger.warning(f"Key '{key}' already exists in the results. Overwriting.")
                                 # merge the results into the compiled results
                                 compiled_results[job_result_item[0]][key] = job_result_item[1][key]
-<<<<<<< HEAD
-            with s3_file_system.open(f"{settings.S3_BUCKET}/{workflow_id}/compiled.json", "w") as f:
-                f.write(json.dumps(compiled_results))
-            # Generate presigned download URL for the object
-        download_url = await s3_file_system.s3.generate_presigned_url(
-=======
             with self._s3_file_system.open(f"{settings.S3_BUCKET}/{workflow_id}/compiled.json", "w") as f:
                 f.write(json.dumps(compiled_results))
             # Generate presigned download URL for the object
-        download_url = self._s3_client.generate_presigned_url(
->>>>>>> 50d95ff0
+        download_url = await self._s3_file_system.s3.generate_presigned_url(
             "get_object",
             Params={
                 "Bucket": settings.S3_BUCKET,
@@ -440,10 +422,9 @@
 class MLflowClientManager:
     """Connection manager for MLflow client."""
 
-    def __init__(self, tracking_uri: str, s3_file_system: S3FileSystem, s3_client: S3Client):
+    def __init__(self, tracking_uri: str, s3_file_system: S3FileSystem):
         self._tracking_uri = tracking_uri
         self._s3_file_system = s3_file_system
-        self._s3_client = s3_client
 
     @contextlib.contextmanager
     def connect(self) -> Generator[TrackingClient, None, None]:
@@ -451,6 +432,5 @@
         tracking_client = MLflowTrackingClient(
             tracking_uri=self._tracking_uri,
             s3_file_system=self._s3_file_system,
-            s3_client=self._s3_client,
         )
         yield tracking_client