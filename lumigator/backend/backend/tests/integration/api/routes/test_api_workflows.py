--- conflicted
+++ resolved
@@ -224,101 +224,6 @@
     assert get_ds_response.status_code == 200
     get_ds = ListingResponse[DatasetResponse].model_validate(get_ds_response.json())
 
-<<<<<<< HEAD
-    create_experiments_id_response = local_client.post(
-        "/experiments/new/", headers=POST_HEADER, json=payload
-    )
-    assert create_experiments_id_response.status_code == 201
-    experiment_id = create_experiments_id_response.json()["id"]
-
-    # run a workflow for that experiment
-    payload = {
-        "name": "test_run_hugging_face",
-        "description": "Test workflow for Huggingface model",
-        "model": TEST_CAUSAL_MODEL,
-        "dataset": str(created_dataset.id),
-        "experiment_id": experiment_id,
-        "max_samples": 2,
-    }
-    create_workflow_response = local_client.post("/workflows/", headers=POST_HEADER, json=payload)
-    assert create_workflow_response.status_code == 201
-
-    # Wait till the workflow is done
-    wait_for_workflow_complete(local_client, create_workflow_response.json()["id"])
-
-    get_experiments_response = local_client.get("/experiments/new/all")
-    assert get_experiments_response.status_code == 200
-    get_experiments = ListingResponse[ExperimentResponse].model_validate(
-        get_experiments_response.json()
-    )
-    assert experiment_id in [str(exp.id) for exp in get_experiments.items]
-    experiment_id = get_experiments.items[0].id
-
-    get_experiment_response = local_client.get(f"/experiments/new/{experiment_id}")
-    logger.info(f"--> {get_experiment_response.text}")
-    assert get_experiment_response.status_code == 200
-    # response
-    get_jobs_per_experiment_response = local_client.get(f"/workflows/{experiment_id}/jobs")
-
-    experiment_jobs = ListingResponse[JobResponse].model_validate(
-        get_jobs_per_experiment_response.json()
-    )
-
-    for job in experiment_jobs.items:
-        logs_job_response = local_client.get(f"/jobs/{job}/logs")
-        logs_job_response_model = JobLogsResponse.model_validate(logs_job_response.json())
-        logger.info(f"Logs for job {job}: ------")
-        logger.info(f"{logs_job_response_model}")
-        logger.info("------")
-
-    get_ds_after_response = local_client.get("/datasets/")
-    assert get_ds_after_response.status_code == 200
-    get_ds_after = ListingResponse[DatasetResponse].model_validate(get_ds_after_response.json())
-    assert get_ds_after.total == get_ds.total + 1
-
-
-def test_experiment_non_existing(local_client: TestClient, dependency_overrides_services):
-    non_existing_id = "71aaf905-4bea-4d19-ad06-214202165812"
-    response = local_client.get(f"/experiments/{non_existing_id}")
-    assert response.status_code == 404
-    assert response.json()["detail"] == f"Job with ID {non_existing_id} not found"
-
-
-def test_job_non_existing(local_client: TestClient, dependency_overrides_services):
-    non_existing_id = "71aaf905-4bea-4d19-ad06-214202165812"
-    response = local_client.get(f"/jobs/{non_existing_id}")
-    assert response.status_code == 404
-    assert response.json()["detail"] == f"Job with ID {non_existing_id} not found"
-
-
-def wait_for_workflow_complete(local_client: TestClient, workflow_id: UUID):
-    workflow_status = WorkflowStatus.CREATED
-    while workflow_status not in [WorkflowStatus.SUCCEEDED, WorkflowStatus.FAILED]:
-        time.sleep(1)
-        workflow_details = WorkflowDetailsResponse.model_validate(
-            local_client.get(f"/workflows/{workflow_id}").json()
-        )
-        workflow_status = workflow_details.status
-        logger.info(f"Workflow status: {workflow_status}")
-    return workflow_details
-
-
-def test_create_exp_workflow_check_results(
-    local_client: TestClient, dialog_dataset, dependency_overrides_services
-):
-    """Here's how it will work
-    * Create a dataset
-    * Create an experiment, get back an ID and validate it
-    * Create a workflow for that experiment
-    * Poll the status of the workflow until it's done
-    * Get the results of the workflow
-    """
-    # Make sure backend is healthy
-    response = local_client.get("/health")
-    assert response.status_code == 200
-
-=======
->>>>>>> 98eb0f3b
     # Upload a dataset
     create_response = local_client.post(
         "/datasets/",
