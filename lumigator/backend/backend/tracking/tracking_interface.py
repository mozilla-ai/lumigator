--- conflicted
+++ resolved
@@ -89,11 +89,7 @@
         """Update the outputs of a workflow"""
         ...
 
-<<<<<<< HEAD
-    def get_job(self, job_id: str) -> JobResults:
-=======
     async def get_job(self, job_id: str) -> JobResults | None:
->>>>>>> b37394db
         """Get a job."""
         ...
 
