<template>
  <Drawer v-model:visible="isVisible" :position="'full'" @hide="$emit('close', $event)">
    <template #header>
      <div class="title-slot"><slot name="title"></slot></div>
      <PrimeVueButton
        type="button"
        icon="pi pi-download"
        size="small"
        label="Download"
        rounded
        severity="secondary"
        :variant="'text'"
        class="table-download-button"
        aria-label="download"
        @click="handleDownloadClicked"
      ></PrimeVueButton>
    </template>
    <TableView
      :data="data"
      :columns="columns"
      :downloadFileName="downloadFileName"
      :isEditable="isEditable"
      :showRowNumber="showRowNumber"
      :isSearchEnabled="isSearchEnabled"
      ref="dataTable"
<<<<<<< HEAD
    />
=======
      :removableSort="true"
      :scrollable="true"
      scrollHeight="flex"
      :resizableColumns="false"
      :columnResizeMode="'fit'"
      :showGridlines="true"
      :stripedRows="false"
      :exportFilename="downloadFileName"
      :globalFilterFields="columns"
      v-model:filters="filters"
      :editMode="isEditable ? 'cell' : undefined"
      @cell-edit-complete="onCellEditComplete"
      @cell-edit-cancel="onCellEditCancel"
    >
      <template #header>
        <div style="display: flex; gap: 2rem; justify-content: flex-end">
          <MultiSelect
            :modelValue="selectedColumns"
            :options="columns"
            :size="'small'"
            :selectedItemsLabel="`${selectedColumns.length} Columns Selected`"
            :max-selected-labels="0"
            @update:modelValue="onToggle"
            display="chip"
            placeholder="Select Columns"
          >
          </MultiSelect>

          <IconField v-if="isSearchEnabled">
            <InputIcon>
              <i class="pi pi-search"></i>
            </InputIcon>
            <InputText v-model="filters['global'].value" placeholder="Search" />
          </IconField>
        </div>
      </template>
      <template #empty> No items found. </template>
      <Column
        v-if="showRowNumber && selectedColumns.length"
        key="rowNumber"
        field="rowNumber"
        header=""
        sortable
      ></Column>
      <Column
        v-for="col in selectedColumns"
        sortable
        :key="col"
        :field="col"
        :header="col"
        :style="`width: ${selectedColumns.length > 0 ? (1 / selectedColumns.length) * 100 : 100}%`"
      >
        <template #editor="{ data, field }">
          <PrimeVueTextarea v-model="data[field]" autoResize autofocus fluid></PrimeVueTextarea>
        </template>
      </Column>
    </DataTable>
>>>>>>> cb0c5e01
  </Drawer>
</template>

<script lang="ts">
<<<<<<< HEAD
import { Button, Drawer, type DataTableProps } from 'primevue'
=======
import {
  Button,
  Column,
  DataTable,
  Drawer,
  IconField,
  InputIcon,
  InputText,
  MultiSelect,
  Textarea,
  type DataTableCellEditCancelEvent,
  type DataTableCellEditCompleteEvent,
  type DataTableProps,
} from 'primevue'
import { FilterMatchMode } from '@primevue/core/api'
>>>>>>> cb0c5e01
import { defineComponent, ref, type PropType } from 'vue'
import TableView from './TableView.vue'

export default defineComponent({
  name: 'DatasetViewer',
  components: {
    TableView,
    Drawer,
    PrimeVueButton: Button,
<<<<<<< HEAD
=======
    PrimeVueTextarea: Textarea,
    IconField,
    InputIcon,
    InputText,
    MultiSelect,
>>>>>>> cb0c5e01
  },
  emits: ['close'],
  props: {
    isSearchEnabled: {
      type: Boolean,
      default: true,
    },
    showRowNumber: {
      type: Boolean,
      default: false,
    },
    downloadFileName: {
      type: String,
      required: true,
    },
    isEditable: {
      type: Boolean,
      default: false,
    },
    data: {
      type: Array as PropType<DataTableProps['value']>,
      required: true,
    },
    columns: {
      type: Array as PropType<string[]>,
      required: true,
    },
  },
  setup(props) {
    const isVisible = ref(true)
    const dataTable = ref()
<<<<<<< HEAD
    const handleDownloadClicked = () => {
      dataTable.value.exportCSV()
    }
=======
    const selectedColumns = ref(props.columns)
    const filters = ref({
      global: { value: null, matchMode: FilterMatchMode.CONTAINS },
    })
    const handleDownloadClicked = () => {
      dataTable.value.exportCSV()
    }

    const onCellEditComplete = (event: DataTableCellEditCompleteEvent) => {
      const { data, newValue, field } = event

      data[field] = newValue
    }

    const onCellEditCancel = (event: DataTableCellEditCancelEvent) => {
      // prevent esc key from closing the whole modal
      event.originalEvent.stopPropagation()
    }

    const onToggle = (selected: string[]) => {
      selectedColumns.value = props.columns.filter((col) => selected.includes(col))
    }

>>>>>>> cb0c5e01
    return {
      isVisible,
      handleDownloadClicked,
<<<<<<< HEAD
      dataTable,
=======
      onCellEditComplete,
      onCellEditCancel,
      filters,
      selectedColumns,
      onToggle,
>>>>>>> cb0c5e01
      ...props,
    }
  },
})
</script>

<style lang="scss" scoped>
@use '@/styles/mixins';

<<<<<<< HEAD
=======
/* make the sort icon smaller */
::v-deep(.p-datatable-sort-icon) {
  width: 10px;
  height: 10px;
}

::v-deep(.p-datatable-header) {
  padding-right: 0;
  border: none;
}

>>>>>>> cb0c5e01
.title-slot {
  @include mixins.paragraph;
}

.table-download-button {
  @include mixins.caption;
  margin-left: auto;
  margin-right: 1.5rem;
  gap: 0.125rem;
}
</style><|MERGE_RESOLUTION|>--- conflicted
+++ resolved
@@ -23,90 +23,12 @@
       :showRowNumber="showRowNumber"
       :isSearchEnabled="isSearchEnabled"
       ref="dataTable"
-<<<<<<< HEAD
     />
-=======
-      :removableSort="true"
-      :scrollable="true"
-      scrollHeight="flex"
-      :resizableColumns="false"
-      :columnResizeMode="'fit'"
-      :showGridlines="true"
-      :stripedRows="false"
-      :exportFilename="downloadFileName"
-      :globalFilterFields="columns"
-      v-model:filters="filters"
-      :editMode="isEditable ? 'cell' : undefined"
-      @cell-edit-complete="onCellEditComplete"
-      @cell-edit-cancel="onCellEditCancel"
-    >
-      <template #header>
-        <div style="display: flex; gap: 2rem; justify-content: flex-end">
-          <MultiSelect
-            :modelValue="selectedColumns"
-            :options="columns"
-            :size="'small'"
-            :selectedItemsLabel="`${selectedColumns.length} Columns Selected`"
-            :max-selected-labels="0"
-            @update:modelValue="onToggle"
-            display="chip"
-            placeholder="Select Columns"
-          >
-          </MultiSelect>
-
-          <IconField v-if="isSearchEnabled">
-            <InputIcon>
-              <i class="pi pi-search"></i>
-            </InputIcon>
-            <InputText v-model="filters['global'].value" placeholder="Search" />
-          </IconField>
-        </div>
-      </template>
-      <template #empty> No items found. </template>
-      <Column
-        v-if="showRowNumber && selectedColumns.length"
-        key="rowNumber"
-        field="rowNumber"
-        header=""
-        sortable
-      ></Column>
-      <Column
-        v-for="col in selectedColumns"
-        sortable
-        :key="col"
-        :field="col"
-        :header="col"
-        :style="`width: ${selectedColumns.length > 0 ? (1 / selectedColumns.length) * 100 : 100}%`"
-      >
-        <template #editor="{ data, field }">
-          <PrimeVueTextarea v-model="data[field]" autoResize autofocus fluid></PrimeVueTextarea>
-        </template>
-      </Column>
-    </DataTable>
->>>>>>> cb0c5e01
   </Drawer>
 </template>
 
 <script lang="ts">
-<<<<<<< HEAD
 import { Button, Drawer, type DataTableProps } from 'primevue'
-=======
-import {
-  Button,
-  Column,
-  DataTable,
-  Drawer,
-  IconField,
-  InputIcon,
-  InputText,
-  MultiSelect,
-  Textarea,
-  type DataTableCellEditCancelEvent,
-  type DataTableCellEditCompleteEvent,
-  type DataTableProps,
-} from 'primevue'
-import { FilterMatchMode } from '@primevue/core/api'
->>>>>>> cb0c5e01
 import { defineComponent, ref, type PropType } from 'vue'
 import TableView from './TableView.vue'
 
@@ -116,14 +38,6 @@
     TableView,
     Drawer,
     PrimeVueButton: Button,
-<<<<<<< HEAD
-=======
-    PrimeVueTextarea: Textarea,
-    IconField,
-    InputIcon,
-    InputText,
-    MultiSelect,
->>>>>>> cb0c5e01
   },
   emits: ['close'],
   props: {
@@ -155,47 +69,13 @@
   setup(props) {
     const isVisible = ref(true)
     const dataTable = ref()
-<<<<<<< HEAD
     const handleDownloadClicked = () => {
       dataTable.value.exportCSV()
     }
-=======
-    const selectedColumns = ref(props.columns)
-    const filters = ref({
-      global: { value: null, matchMode: FilterMatchMode.CONTAINS },
-    })
-    const handleDownloadClicked = () => {
-      dataTable.value.exportCSV()
-    }
-
-    const onCellEditComplete = (event: DataTableCellEditCompleteEvent) => {
-      const { data, newValue, field } = event
-
-      data[field] = newValue
-    }
-
-    const onCellEditCancel = (event: DataTableCellEditCancelEvent) => {
-      // prevent esc key from closing the whole modal
-      event.originalEvent.stopPropagation()
-    }
-
-    const onToggle = (selected: string[]) => {
-      selectedColumns.value = props.columns.filter((col) => selected.includes(col))
-    }
-
->>>>>>> cb0c5e01
     return {
       isVisible,
       handleDownloadClicked,
-<<<<<<< HEAD
       dataTable,
-=======
-      onCellEditComplete,
-      onCellEditCancel,
-      filters,
-      selectedColumns,
-      onToggle,
->>>>>>> cb0c5e01
       ...props,
     }
   },
@@ -204,21 +84,6 @@
 
 <style lang="scss" scoped>
 @use '@/styles/mixins';
-
-<<<<<<< HEAD
-=======
-/* make the sort icon smaller */
-::v-deep(.p-datatable-sort-icon) {
-  width: 10px;
-  height: 10px;
-}
-
-::v-deep(.p-datatable-header) {
-  padding-right: 0;
-  border: none;
-}
-
->>>>>>> cb0c5e01
 .title-slot {
   @include mixins.paragraph;
 }
