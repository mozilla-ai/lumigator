--- conflicted
+++ resolved
@@ -7,11 +7,7 @@
       </Breadcrumb>
     </div>
 
-<<<<<<< HEAD
-    <Tabs :value="activeTab" @update:value="activeTab = String($event)">
-=======
     <Tabs :value="activeTab || defaultActiveTab" @update:value="activeTab = String($event)">
->>>>>>> c0eb9013
       <div class="experiment-container">
         <div class="experiment-details-header">
           <h3 class="experiment-title"><i class="pi pi-experiments"></i>{{ experiment?.name }}</h3>
@@ -26,20 +22,11 @@
             <TabPanel value="model-runs">
               <WorkflowsTab
                 v-if="experiment"
-<<<<<<< HEAD
-                @add-model-run-clicked="activeTab = 'add-model-run'"
-                :experiment="experiment"
-                :workflows="experiment.workflows"
-              />
-            </TabPanel>
-            <TabPanel value="add-model-run">
-=======
                 @add-model-run-clicked="activeTab = 'models-selection'"
                 :experiment="experiment"
               />
             </TabPanel>
             <TabPanel value="models-selection">
->>>>>>> c0eb9013
               <AddWorkflowsTab
                 :experiment="experiment"
                 v-if="experiment"
@@ -47,11 +34,7 @@
               />
             </TabPanel>
             <TabPanel value="details">
-<<<<<<< HEAD
-              <ExperimentInfo />
-=======
               <ExperimentDetailsTab v-if="experiment" :experiment="experiment" />
->>>>>>> c0eb9013
             </TabPanel>
           </TabPanels>
         </div>
@@ -73,26 +56,16 @@
 import type { MenuItem } from 'primevue/menuitem'
 import WorkflowsTab from '@/components/experiment-details/WorkflowsTab.vue'
 import AddWorkflowsTab from '@/components/experiment-details/AddWorkflowsTab.vue'
-<<<<<<< HEAD
-import ExperimentInfo from '@/components/experiment-details/ExperimentInfo.vue'
-=======
 import ExperimentDetailsTab from '@/components/experiment-details/ExperimentDetailsTab.vue'
 import { useQuery } from '@tanstack/vue-query'
 import { experimentsService } from '@/sdk/experimentsService'
 import { WorkflowStatus } from '@/types/Workflow'
->>>>>>> c0eb9013
 
 const { id } = defineProps<{
   id: string
 }>()
 const experimentId = computed(() => id)
 const router = useRouter()
-<<<<<<< HEAD
-const experimentsStore = useExperimentStore()
-const { experiments } = storeToRefs(experimentsStore)
-const experiment = computed(() => experiments.value.find((exp) => exp.id === id))
-const activeTab = ref('model-runs')
-=======
 const { data: experiment } = useQuery({
   queryKey: ['experiment', experimentId],
   refetchInterval: 3000,
@@ -108,7 +81,6 @@
   return experiment.value?.workflows.some((workflow) => workflow.status === WorkflowStatus.RUNNING)
 })
 
->>>>>>> c0eb9013
 const items: ComputedRef<MenuItem[]> = computed(() => [
   {
     label: 'Experiments',
@@ -134,14 +106,7 @@
 }
 
 const handleWorkflowCreated = async () => {
-<<<<<<< HEAD
-  // invalidate query
-  // await experimentStore.fetchAllExperiments()
   activeTab.value = 'model-runs'
-  await experimentsStore.fetchAllExperiments()
-=======
-  activeTab.value = 'model-runs'
->>>>>>> c0eb9013
 }
 </script>
 
