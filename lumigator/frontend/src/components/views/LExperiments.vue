--- conflicted
+++ resolved
@@ -1,28 +1,15 @@
 <template>
-<<<<<<< HEAD
-  <div class="l-experiments" :class="{ 'no-data': experiments.length === 0 }">
-    <l-experiments-empty
-      v-if="experiments.length === 0"
-      @l-add-experiment="handleCreateExperimentClicked()"
-    />
-    <div v-if="experiments.length > 0" class="l-experiments__header-container">
-=======
   <div class="l-experiments" :class="{ 'no-data': showEmptyState }">
     <l-experiments-empty
       v-if="showEmptyState"
       @l-add-experiment="handleCreateExperimentClicked()"
     />
     <div class="l-experiments__header-container" v-if="!showEmptyState">
->>>>>>> fda732be
       <l-page-header
         title="Experiments"
         :description="headerDescription"
         button-label="Create Experiment"
-<<<<<<< HEAD
-        :column="experiments.length === 0"
-=======
         :column="experiments?.length === 0"
->>>>>>> fda732be
         @l-header-action="handleCreateExperimentClicked()"
       />
     </div>
@@ -35,30 +22,6 @@
         @view-experiment-results-clicked="onShowExperimentResults($event)"
       />
     </div>
-<<<<<<< HEAD
-    <Teleport to=".sliding-panel">
-      <transition name="transition-fade">
-        <l-experiment-form
-          v-if="isCreateExperimentFormVisible"
-          @l-close-form="handleCreateExperimentFormClosed"
-        />
-      </transition>
-      <transition name="transition-fade">
-        <LExperimentDetails
-          v-if="selectedExperiment"
-          :selectedExperiment="selectedExperiment"
-          :selectedWorkflow="selectedWorkflow"
-          :title="selectedWorkflow ? 'Model Run Details' : 'Experiment Details'"
-          @l-experiment-results="onShowExperimentResults($event)"
-          @l-job-results="onShowWorkflowResults($event)"
-          @l-download-results="onDownloadResults($event)"
-          @l-show-logs="onShowLogs"
-          @l-close-details="handleExperimentDetailsClosed"
-          @delete-button-clicked="handleDeleteButtonClicked"
-        />
-      </transition>
-    </Teleport>
-=======
     <div v-if="error" class="l-experiments__error">
       <p>Error loading experiments: {{ error.message }}</p>
       <Button
@@ -73,7 +36,6 @@
       >
       </Button>
     </div>
->>>>>>> fda732be
     <l-experiments-drawer
       v-if="showDrawer"
       ref="experimentsDrawer"
@@ -91,11 +53,7 @@
       /> -->
       <!-- <l-experiment-logs :logs="workflowLogs" v-if="showLogs" /> -->
     </l-experiments-drawer>
-<<<<<<< HEAD
-    <CreateExperimentForm
-=======
     <CreateExperimentModal
->>>>>>> fda732be
       :selectedDataset="selectedDataset"
       @close="closeExperimentForm"
       v-if="isNewExperimentFormVisible"
@@ -121,14 +79,10 @@
 } from '@/helpers/getExperimentResults'
 import { Button, useConfirm, useToast } from 'primevue'
 import { useRouter } from 'vue-router'
-<<<<<<< HEAD
-import CreateExperimentForm from '../experiments/CreateExperimentForm.vue'
-=======
 import CreateExperimentModal from '../experiments/CreateExperimentModal.vue'
 import { useMutation, useQuery, useQueryClient } from '@tanstack/vue-query'
 import { retrieveStatus } from '@/helpers/retrieveStatus'
 import { getAxiosError } from '@/helpers/getAxiosError'
->>>>>>> fda732be
 
 const datasetStore = useDatasetStore()
 const modelStore = useModelStore()
@@ -150,18 +104,9 @@
 
 const isNewExperimentFormVisible = ref(false)
 
-<<<<<<< HEAD
-const isCreateExperimentFormVisible = computed(
-  () => showSlidingPanel.value && !selectedExperiment.value,
-)
-
-const closeExperimentForm = () => {
-  isNewExperimentFormVisible.value = false
-=======
 const closeExperimentForm = () => {
   isNewExperimentFormVisible.value = false
   datasetStore.setSelectedDataset(undefined)
->>>>>>> fda732be
 }
 
 const isExperimentManagementFeatureEnabled = computed(() =>
@@ -172,15 +117,6 @@
   return showLogs.value ? 'Logs' : `Experiment: ${selectedExperiment.value?.name}`
 }
 
-<<<<<<< HEAD
-const handleCreateExperimentClicked = () => {
-  selectedExperiment.value = undefined
-  if (isExperimentManagementFeatureEnabled.value) {
-    isNewExperimentFormVisible.value = true
-  } else {
-    showSlidingPanel.value = true
-  }
-=======
 const {
   data: experiments,
   isLoading,
@@ -206,7 +142,6 @@
 const handleCreateExperimentClicked = () => {
   selectedExperiment.value = undefined
   isNewExperimentFormVisible.value = true
->>>>>>> fda732be
 }
 
 const handleExperimentClicked = (experiment: Experiment) => {
@@ -222,39 +157,6 @@
   showDrawer.value = true
 }
 
-<<<<<<< HEAD
-const onShowWorkflowResults = async (workflow: Workflow) => {
-  const results = await workflowsService.fetchWorkflowResults(workflow)
-  if (results) {
-    selectedWorkflow.value = workflow
-    selectedWorkflowResults.value = transformWorkflowResults(results)
-  }
-  showDrawer.value = true
-  showJobResults.value = true
-}
-
-const onDownloadResults = async (workflow: Workflow) => {
-  const blob = await workflowsService.downloadResults(workflow.id)
-  downloadContent(blob, `${workflow.name}_results.json`)
-}
-
-const onShowLogs = () => {
-  showLogs.value = true
-  showDrawer.value = true
-}
-
-const handleCreateExperimentFormClosed = () => {
-  datasetStore.setSelectedDataset(undefined)
-  showSlidingPanel.value = false
-}
-
-const handleExperimentDetailsClosed = () => {
-  showSlidingPanel.value = false
-}
-
-const toast = useToast()
-=======
->>>>>>> fda732be
 const confirm = useConfirm()
 const toast = useToast()
 
@@ -338,16 +240,6 @@
 
   if (selectedDataset.value) {
     handleCreateExperimentClicked()
-<<<<<<< HEAD
-  }
-})
-
-watch(showSlidingPanel, (newValue) => {
-  if (!newValue) {
-    selectedExperiment.value = undefined
-    selectedWorkflow.value = undefined
-=======
->>>>>>> fda732be
   }
 })
 </script>
