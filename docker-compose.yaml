name: lumigator

services:

<<<<<<< HEAD
  localstack:
    # if you want to enable local S3-style data persistence, use the following
    # image and set LOCALSTACK_AUTH_TOKEN in your env
    # image: localstack/localstack-pro:3.4.0
    image: localstack/localstack:3.4.0
=======
  minio:
    image: quay.io/minio/minio:RELEASE.2024-12-18T13-15-44Z
    command: server /data --console-address ":9001"
>>>>>>> 906ed453
    ports:
      - 9000:9000
      - 9001:9001
    healthcheck:
      test: ["CMD", "curl", "-f", "http://localhost:9000/minio/health/live"]
      interval: 5s
      timeout: 20s
      retries: 18
    environment:
      - MINIO_ROOT_USER=minioadmin
      - MINIO_ROOT_PASSWORD=minioadmin
      - MINIO_API_CORS_ALLOW_ORIGIN=*
    volumes:
    # - ${HOME}/minio/data:/data
      - minio-data:/data
    profiles:
      - local

<<<<<<< HEAD
  localstack-create-bucket:
    image: localstack/localstack:3.4.0
=======
  minio-admin:
    image: quay.io/minio/minio:RELEASE.2024-12-18T13-15-44Z
>>>>>>> 906ed453
    depends_on:
      minio:
        condition: service_healthy
    entrypoint:
      - /bin/bash
      - -c
      - |
          set -ex
          mc alias set lumigator_s3 http://minio:9000 minioadmin minioadmin
          mc admin user add lumigator_s3 lumigator lumigator
          mc admin policy attach lumigator_s3 readwrite --user lumigator
          mc mb -p lumigator_s3/lumigator-storage
    extra_hosts:
      - "localhost:host-gateway"
    profiles:
      - local

  ray:
    image: rayproject/ray:2.30.0-py311-cpu${RAY_ARCH_SUFFIX}
    ports:
      - "6379:6379"
      - "8265:8265"
      - "10001:10001"
    command: bash -c "ray start --head --dashboard-port=8265 --port=6379 --dashboard-host=0.0.0.0 --redis-password=yourpassword --block" # pragma: allowlist secret
    shm_size: 2g
    deploy:
      resources:
        limits:
          cpus: '2'
          memory: '5g'
    environment:
      - HOST=localhost
      - RAY_IMAGE=raytest
      - REDISPORT=6379
      - DASHBOARDPORT=8265
      - HEADNODEPORT=10001
      - REDISPASSWORD=yourpassword
      - NUM_WORKERS=4
      - NUM_CPU_WORKER=1
      # LOCAL_FSSPEC_S3 env vars required by s3fs running inside evaluator ray jobs
      - LOCAL_FSSPEC_S3_ENDPOINT_URL=${AWS_ENDPOINT_URL} # Should match AWS_ENDPOINT_URL
      - LOCAL_FSSPEC_S3_KEY=${AWS_ACCESS_KEY_ID} # Should match AWS_SECRET_ACCESS_KEY
      - LOCAL_FSSPEC_S3_SECRET=${AWS_SECRET_ACCESS_KEY} # Should match AWS_SECRET_ACCESS_KEY
      - MISTRAL_API_KEY
      - OPENAI_API_KEY
      - HF_TOKEN
      - AWS_ACCESS_KEY_ID
      - AWS_SECRET_ACCESS_KEY
      - AWS_DEFAULT_REGION
      - AWS_ENDPOINT_URL

    # NOTE: to keep AWS_ENDPOINT_URL as http://localhost:4566 both on the host system
    #       and inside containers, we map localhost to the host gateway IP.
    #       This currently works properly, but might be the cause of networking
    #       issues down the line. This should be used only for local, development
    #       deployments.
    extra_hosts:
      - "localhost:host-gateway"
    profiles:
      - local

  backend:
    image: mzdotai/lumigator:latest
    build:
      context: .
      dockerfile: "Dockerfile"
      target: "main_image"
    depends_on:
      minio-admin:
        condition: service_completed_successfully
      minio:
        condition: "service_started"
        required: false
      ray:
        condition: "service_started"
        required: false
    ports:
      - 8000:8000
    environment:
      - DEPLOYMENT_TYPE=local
      # The local file needs to be available through a mount,
      # if persistence is needed
      - SQLALCHEMY_DATABASE_URL=sqlite:///local.db
      - S3_ENDPOINT_URL=${AWS_ENDPOINT_URL}
      - AWS_ACCESS_KEY_ID
      - AWS_SECRET_ACCESS_KEY
      - AWS_DEFAULT_REGION
      - AWS_ENDPOINT_URL
      - S3_BUCKET
      - PYTHONPATH=/mzai/lumigator/python/mzai/backend
      - EVALUATOR_PIP_REQS=/mzai/lumigator/python/mzai/jobs/evaluator/requirements.txt
      - EVALUATOR_WORK_DIR=/mzai/lumigator/python/mzai/jobs/evaluator
      # TODO: the following two rows should be renamed to EVALUATOR_*
      #       and the two above should be removed when we depreate evaluator
      - EVALUATOR_LITE_PIP_REQS=/mzai/lumigator/python/mzai/jobs/evaluator_lite/requirements.txt
      - EVALUATOR_LITE_WORK_DIR=/mzai/lumigator/python/mzai/jobs/evaluator_lite
      - INFERENCE_PIP_REQS=/mzai/lumigator/python/mzai/jobs/inference/requirements.txt
      - INFERENCE_WORK_DIR=/mzai/lumigator/python/mzai/jobs/inference
      - RAY_DASHBOARD_PORT
      - RAY_HEAD_NODE_HOST
      - MISTRAL_API_KEY=$MISTRAL_API_KEY
      - OPENAI_API_KEY=$OPENAI_API_KEY
      - RAY_WORKER_GPUS=0
      - RAY_WORKER_GPUS_FRACTION=0
      - LUMI_API_CORS_ALLOWED_ORIGINS
    # NOTE: to keep AWS_ENDPOINT_URL as http://localhost:4566 both on the host system
    #       and inside containers, we map localhost to the host gateway IP.
    #       This currently works properly, but might be the cause of networking
    #       issues down the line. This should be used only for local, development
    #       deployments.
    extra_hosts:
      - "localhost:host-gateway"

  frontend:
    image: mzdotai/lumigator-frontend:latest
    build:
      context: .
      dockerfile: "./lumigator/frontend/Dockerfile"
      target: "server"
      args:
       VUE_APP_BASE_URL: http://localhost/api/v1/
    environment:
      LUMIGATOR_API_PORT: 8000
      LUMIGATOR_API_HOST: backend
    volumes:
      - ./lumigator/frontend/nginx/:/etc/nginx/templates/
    depends_on:
      backend:
        condition: "service_started"
        required: true
    ports:
      - 80:80

volumes:

    minio-data:
    database_volume:<|MERGE_RESOLUTION|>--- conflicted
+++ resolved
@@ -2,17 +2,9 @@
 
 services:
 
-<<<<<<< HEAD
-  localstack:
-    # if you want to enable local S3-style data persistence, use the following
-    # image and set LOCALSTACK_AUTH_TOKEN in your env
-    # image: localstack/localstack-pro:3.4.0
-    image: localstack/localstack:3.4.0
-=======
   minio:
     image: quay.io/minio/minio:RELEASE.2024-12-18T13-15-44Z
     command: server /data --console-address ":9001"
->>>>>>> 906ed453
     ports:
       - 9000:9000
       - 9001:9001
@@ -31,13 +23,8 @@
     profiles:
       - local
 
-<<<<<<< HEAD
-  localstack-create-bucket:
-    image: localstack/localstack:3.4.0
-=======
   minio-admin:
     image: quay.io/minio/minio:RELEASE.2024-12-18T13-15-44Z
->>>>>>> 906ed453
     depends_on:
       minio:
         condition: service_healthy
