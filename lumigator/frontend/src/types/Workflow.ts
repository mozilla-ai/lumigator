--- conflicted
+++ resolved
@@ -32,66 +32,6 @@
   rouge2_mean: number
 }
 
-<<<<<<< HEAD
-export type WorkflowResults = {
-  artifacts: Artifacts
-  metrics: MetricsResult
-  parameters: Parameters
-}
-
-export type Artifacts = {
-  examples: string[]
-  ground_truth: string[]
-  model: string
-  predictions: string[]
-
-  inference_time: number
-  evaluation_time: number
-}
-
-export type MetricsResult = {
-  bertscore: Bertscore
-  meteor: Meteor
-  rouge: Rouge
-}
-
-export type Parameters = {
-  dataset: {
-    path: string
-  }
-  evaluation: {
-    max_samples: number
-  }
-  metrics: string[]
-  return_input_data: boolean
-  return_predictions: boolean
-  storage_path: string
-  hf_pipeline: HfPipeline
-  inference_server?: unknown
-  name: string
-  job: {
-    enable_tqdm: boolean
-    max_samples: number
-    output_field: string
-    storage_path: string
-  }
-  params: unknown
-}
-
-export type HfPipeline = {
-  accelerator: string
-  max_new_tokens: number
-  model: string
-  revision: string
-  task: string
-  torch_dtype: string
-  truncation: boolean
-  trust_remote_code: boolean
-  use_fast: boolean
-}
-
-=======
->>>>>>> 02489363
 export enum WorkflowStatus {
   CREATED = 'created',
   RUNNING = 'running',
