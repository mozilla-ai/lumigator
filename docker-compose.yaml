name: lumigator

services:

  inference-model:
    build:
      context: .
      dockerfile: cache/Dockerfile.model-inference
    platform: linux/arm64
    command: /bin/true
    volumes:
      - huggingface_cache_vol:/home/ray/.cache/huggingface
    profiles:
      - local
  minio:
    labels:
      ai.mozilla.product_name: lumigator
    image: quay.io/minio/minio:RELEASE.2024-12-18T13-15-44Z
    command: server /data --console-address ":9001"
    ports:
      - 9000:9000
      - 9001:9001
    healthcheck:
      test: ["CMD", "curl", "-f", "http://localhost:9000/minio/health/live"]
      interval: 5s
      timeout: 20s
      retries: 18
    environment:
      - MINIO_ROOT_USER=minioadmin
      - MINIO_ROOT_PASSWORD=minioadmin
      - MINIO_API_CORS_ALLOW_ORIGIN=*
    volumes:
    # - ${HOME}/minio/data:/data
      - minio-data:/data
    profiles:
      - local

  minio-admin:
    labels:
      ai.mozilla.product_name: lumigator
    image: quay.io/minio/minio:RELEASE.2024-12-18T13-15-44Z
    depends_on:
      minio:
        condition: service_healthy
    entrypoint:
      - /bin/bash
      - -c
      - |
          set -ex
          mc alias set lumigator_s3 http://minio:9000 minioadmin minioadmin
          mc admin user add lumigator_s3 lumigator lumigator
          mc admin policy attach lumigator_s3 readwrite --user lumigator
          mc mb -p lumigator_s3/lumigator-storage
    extra_hosts:
      - "localhost:host-gateway"
    profiles:
      - local

  redis:
    labels:
      ai.mozilla.product_name: lumigator
    image: redis:8.0-M03-alpine
    command: redis-server --save 60 1 --loglevel warning
    profiles:
      - local
    volumes:
      - redis-data:/data
    healthcheck:
      test: ["CMD-SHELL", "redis-cli ping"]
      interval: 1s
      timeout: 3s
      retries: 5

  ray:
    labels:
      ai.mozilla.product_name: lumigator
    image: rayproject/ray:2.30.0-py311${COMPUTE_TYPE}${RAY_ARCH_SUFFIX}
    depends_on:
      redis:
        condition: service_healthy
      inference-model:
        condition: service_completed_successfully
    ports:
      - "6379:6379"
      - "8265:8265"
      - "10001:10001"
    # https://docs.ray.io/en/releases-2.30.0/cluster/cli.html#ray-start for more info about the command
    # Apparently dead head nodes can be selected unless
    # RAY_JOB_ALLOW_DRIVER_ON_WORKER_NODES_ENV_VAR is set
    # Dead head nodes appear because of the GCS data being
    # persisted in Redis
    entrypoint:
      - /bin/bash
      - -c
      - |
          set -eaux
          mkdir -p /home/ray/.cache/ && mkdir -p /tmp/ray_pip_cache
          sudo chmod -R 777 /home/ray/.cache/ && sudo chmod -R 777 /tmp/ray_pip_cache/ || true
          RAY_JOB_ALLOW_DRIVER_ON_WORKER_NODES_ENV_VAR=1 RAY_REDIS_ADDRESS=redis:6379 ray start --head --dashboard-port=8265 --port=6379 --dashboard-host=0.0.0.0 --ray-client-server-port 10001
          mkdir -p /tmp/ray/session_latest/runtime_resources/pip
          rmdir /tmp/ray/session_latest/runtime_resources/pip/ && ln -s /tmp/ray_pip_cache /tmp/ray/session_latest/runtime_resources/pip
          sleep infinity
    shm_size: 2g
    volumes:
      - huggingface_cache_vol:/home/ray/.cache/huggingface
      - ray-pip-cache:/tmp/ray_pip_cache
    deploy:
      resources:
        limits:
          cpus: '2'
          memory: '5g'
    environment:
      # LOCAL_FSSPEC_S3 env vars required by s3fs running inside evaluator ray jobs
      - LOCAL_FSSPEC_S3_ENDPOINT_URL=${AWS_ENDPOINT_URL} # Should match AWS_ENDPOINT_URL
      - LOCAL_FSSPEC_S3_KEY=${AWS_ACCESS_KEY_ID} # Should match AWS_SECRET_ACCESS_KEY
      - LOCAL_FSSPEC_S3_SECRET=${AWS_SECRET_ACCESS_KEY} # Should match AWS_SECRET_ACCESS_KEY
      - MISTRAL_API_KEY
      - OPENAI_API_KEY
      - HF_TOKEN
      - AWS_ACCESS_KEY_ID
      - AWS_SECRET_ACCESS_KEY
      - AWS_DEFAULT_REGION
      - AWS_ENDPOINT_URL

    # NOTE: to keep AWS_ENDPOINT_URL as http://localhost:9000 both on the host system
    #       and inside containers, we map localhost to the host gateway IP.
    #       This currently works properly, but might be the cause of networking
    #       issues down the line. This should be used only for local, development
    #       deployments.
    extra_hosts:
      - "localhost:host-gateway"
    profiles:
      - local

  backend:
    labels:
      ai.mozilla.product_name: lumigator
    image: mzdotai/lumigator:v0.1.0-alpha
    pull_policy: always
    build:
      context: .
      dockerfile: "Dockerfile"
      target: "main_image"
    depends_on:
      minio-admin:
        condition: service_completed_successfully
      minio:
        condition: "service_started"
        required: false
      ray:
        condition: "service_started"
        required: false
      mlflow:
        condition: "service_started"
        required: false
    ports:
      - 8000:8000
    environment:
      - DEPLOYMENT_TYPE=local
      # The local file needs to be available through a mount,
      # if persistence is needed
      - SQLALCHEMY_DATABASE_URL=sqlite:///local.db
      - S3_ENDPOINT_URL=${AWS_ENDPOINT_URL}
      - AWS_ACCESS_KEY_ID
      - AWS_SECRET_ACCESS_KEY
      - AWS_DEFAULT_REGION
      - AWS_ENDPOINT_URL
      - S3_BUCKET
      - EVALUATOR_PIP_REQS=/mzai/lumigator/jobs/evaluator/requirements.txt
      - EVALUATOR_WORK_DIR=/mzai/lumigator/jobs/evaluator
      # TODO: the following two rows should be renamed to EVALUATOR_*
      #       and the two above should be removed when we depreate evaluator
      - EVALUATOR_LITE_PIP_REQS=/mzai/lumigator/jobs/evaluator_lite/requirements.txt
      - EVALUATOR_LITE_WORK_DIR=/mzai/lumigator/jobs/evaluator_lite
      - INFERENCE_PIP_REQS=/mzai/lumigator/jobs/inference/requirements.txt
      - INFERENCE_WORK_DIR=/mzai/lumigator/jobs/inference
      - RAY_DASHBOARD_PORT
      - RAY_HEAD_NODE_HOST
      - MISTRAL_API_KEY=$MISTRAL_API_KEY
      - OPENAI_API_KEY=$OPENAI_API_KEY
      - RAY_WORKER_GPUS=$RAY_WORKER_GPUS
      - RAY_WORKER_GPUS_FRACTION=$RAY_WORKER_GPUS_FRACTION
      - LUMI_API_CORS_ALLOWED_ORIGINS
      - MLFLOW_TRACKING_URI
    # NOTE: to keep AWS_ENDPOINT_URL as http://localhost:9000 both on the host system
    #       and inside containers, we map localhost to the host gateway IP.
    #       This currently works properly, but might be the cause of networking
    #       issues down the line. This should be used only for local, development
    #       deployments.
    extra_hosts:
      - "localhost:host-gateway"

  frontend:
    labels:
      ai.mozilla.product_name: lumigator
    pull_policy: always
    image: mzdotai/lumigator-frontend:v0.1.0-alpha
    build:
      context: .
      dockerfile: "./lumigator/frontend/Dockerfile"
      target: "server"
      args:
       VUE_APP_BASE_URL: http://localhost/api/v1/
    environment:
      LUMIGATOR_API_PORT: 8000
      LUMIGATOR_API_HOST: backend
    volumes:
      - ./lumigator/frontend/nginx/:/etc/nginx/templates/
    depends_on:
      backend:
        condition: "service_started"
        required: true
    ports:
      - 80:80

  mlflow:
    image: ghcr.io/mlflow/mlflow:v2.0.1
    environment:
      - MLFLOW_TRACKING_URI=${MLFLOW_TRACKING_URI}
      - AWS_ACCESS_KEY_ID=${AWS_ACCESS_KEY_ID}
      - AWS_SECRET_ACCESS_KEY=${AWS_SECRET_ACCESS_KEY}
      - AWS_DEFAULT_REGION=${AWS_DEFAULT_REGION}
      - BACKEND_STORE_URI=sqlite:///mlflow.db
      - ARTIFACT_ROOT=s3://mlflow`
    ports:
      - "8001:5000"
    depends_on:
      minio:
        condition: service_healthy
    command: mlflow server --backend-store-uri ${BACKEND_STORE_URI} --default-artifact-root ${ARTIFACT_ROOT} --host 0.0.0.0
    extra_hosts:
      - "localhost:host-gateway"
    profiles:
      - local

volumes:
    minio-data:
      labels:
        ai.mozilla.product_name: lumigator
    database_volume:
      labels:
        ai.mozilla.product_name: lumigator
    redis-data:
<<<<<<< HEAD
    huggingface_cache_vol:
    ray-pip-cache:
=======
      labels:
        ai.mozilla.product_name: lumigator
    ray-pip-cache:
      labels:
        ai.mozilla.product_name: lumigator
>>>>>>> 1d43fd70
<|MERGE_RESOLUTION|>--- conflicted
+++ resolved
@@ -241,13 +241,9 @@
       labels:
         ai.mozilla.product_name: lumigator
     redis-data:
-<<<<<<< HEAD
     huggingface_cache_vol:
-    ray-pip-cache:
-=======
       labels:
         ai.mozilla.product_name: lumigator
     ray-pip-cache:
       labels:
-        ai.mozilla.product_name: lumigator
->>>>>>> 1d43fd70
+        ai.mozilla.product_name: lumigator