--- conflicted
+++ resolved
@@ -5,11 +5,9 @@
 
 from pydantic import BaseModel, ConfigDict, Field, model_validator
 
-from lumigator_schemas.tasks import SummarizationDefinition, TaskDefinition, TaskType
+from lumigator_schemas.tasks import SummarizationTaskDefinition, TaskDefinition, TaskType
 
 DEFAULT_SUMMARIZATION_PROMPT = "You are a helpful assistant, expert in text summarization. For every prompt you receive, provide a summary of its contents in at most two sentences."  # noqa: E501
-
-from lumigator_schemas.tasks import SummarizationTaskDefinition, TaskDefinition, TaskType
 
 
 class LowercaseEnum(str, Enum):
@@ -82,13 +80,7 @@
     job_type: Literal[JobType.INFERENCE] = JobType.INFERENCE
     model: str
     provider: str
-<<<<<<< HEAD
-    task_definition: TaskDefinition = Field(default=SummarizationDefinition(task=TaskType.SUMMARIZATION))
-    source_language: str | None = Field(None, description="Source language for translation", examples=["en", "English"])
-    target_language: str | None = Field(None, description="Target language for translation", examples=["de", "German"])
-=======
     task_definition: TaskDefinition = Field(default_factory=lambda: SummarizationTaskDefinition())
->>>>>>> 93145b24
     accelerator: str | None = "auto"
     revision: str | None = "main"
     use_fast: bool = True  # Whether or not to use a Fast tokenizer if possible
