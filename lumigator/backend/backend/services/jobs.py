--- conflicted
+++ resolved
@@ -16,12 +16,8 @@
 from fastapi import BackgroundTasks, UploadFile
 from inference.schemas import DatasetConfig as IDatasetConfig
 from inference.schemas import (
-<<<<<<< HEAD
     GenerationConfig,
-    HfPipelineConfig,
-=======
     HuggingFacePipelineConfig,
->>>>>>> a1ebe972
     InferenceJobConfig,
     InferenceServerConfig,
 )
@@ -162,7 +158,6 @@
                 use_fast=request.job_config.use_fast,
                 trust_remote_code=request.job_config.trust_remote_code,
                 torch_dtype=request.job_config.torch_dtype,
-                max_new_tokens=500,
             )
         else:
             # It will be a pass through to LiteLLM
@@ -173,12 +168,12 @@
                 system_prompt=request.job_config.system_prompt or settings.DEFAULT_SUMMARIZER_PROMPT,
                 max_retries=3,
             )
-            job_config.params = SamplingParameters(
-                max_tokens=request.job_config.max_tokens,
-                frequency_penalty=request.job_config.frequency_penalty,
-                temperature=request.job_config.temperature,
-                top_p=request.job_config.top_p,
-            )
+        job_config.generation_config = GenerationConfig(
+            max_new_tokens=request.job_config.max_new_tokens,
+            frequency_penalty=request.job_config.frequency_penalty,
+            temperature=request.job_config.temperature,
+            top_p=request.job_config.top_p,
+        )
         return job_config
 
     def store_as_dataset(self) -> bool:
@@ -487,66 +482,6 @@
         """Adds a background task to the background tasks queue."""
         background_tasks.add_task(task, *args)
 
-<<<<<<< HEAD
-    def generate_inference_job_config(self, request: JobCreate, record_id: UUID, dataset_path: str, storage_path: str):
-        # TODO Move to a custom validator in the schema
-        if request.job_config.task == "text-generation" and not request.job_config.system_prompt:
-            raise JobValidationError("System prompt is required for text generation tasks.") from None
-        job_config = InferenceJobConfig(
-            name=f"{request.name}/{record_id}",
-            dataset=IDatasetConfig(path=dataset_path),
-            job=InferJobConfig(
-                max_samples=request.max_samples,
-                storage_path=storage_path,
-                # TODO Should be unnecessary, check
-                output_field=request.job_config.output_field or "predictions",
-            ),
-        )
-        if request.job_config.provider == "hf":
-            # Custom logic: if provider is hf, we run the hf model inside the ray job
-            job_config.hf_pipeline = HfPipelineConfig(
-                model_name_or_path=request.job_config.model,
-                task=request.job_config.task,
-                accelerator=request.job_config.accelerator,
-                revision=request.job_config.revision,
-                use_fast=request.job_config.use_fast,
-                trust_remote_code=request.job_config.trust_remote_code,
-                torch_dtype=request.job_config.torch_dtype,
-            )
-        else:
-            # It will be a pass through to LiteLLM
-            job_config.inference_server = InferenceServerConfig(
-                base_url=request.job_config.base_url if request.job_config.base_url else None,
-                model=request.job_config.model,
-                provider=request.job_config.provider,
-                system_prompt=request.job_config.system_prompt or settings.DEFAULT_SUMMARIZER_PROMPT,
-                max_retries=3,
-            )
-        job_config.generation_config = GenerationConfig(
-            max_new_tokens=request.job_config.max_new_tokens,
-            frequency_penalty=request.job_config.frequency_penalty,
-            temperature=request.job_config.temperature,
-            top_p=request.job_config.top_p,
-        )
-
-        return job_config
-
-    def generate_evaluation_job_config(self, request: JobCreate, record_id: UUID, dataset_path: str, storage_path: str):
-        job_config = EvalJobConfig(
-            name=f"{request.name}/{record_id}",
-            dataset=ELDatasetConfig(path=dataset_path),
-            evaluation=EvaluationConfig(
-                metrics=request.job_config.metrics,
-                max_samples=request.max_samples,
-                return_input_data=True,
-                return_predictions=True,
-                storage_path=storage_path,
-            ),
-        )
-        return job_config
-
-=======
->>>>>>> a1ebe972
     def create_job(
         self,
         request: JobCreate,
