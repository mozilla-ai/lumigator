name: Docker Image CI

on:
  pull_request:
    paths:
      - "lumigator/**"
      - ".github/**"
    branches: [ "main" ]
    # synchronized is when you push new commits
    types: ["opened", "synchronize"]
  push:
    branches:
      - main
  # required to enable manual triggers on the GH web ui
  workflow_dispatch:

env:
  AWS_REGION: us-east-2

# https://docs.github.com/en/actions/deployment/security-hardening-your-deployments/configuring-openid-connect-in-amazon-web-services
permissions:
  id-token: write
  contents: read # This is required for actions/checkout

jobs:
  build:
    name: Build Docker image
    runs-on: ubuntu_2204_150gb # this is a mzai-custom image on github actions runners.
    env:
      # head_ref: source branch of the pull request.
      # only set on PRs; e.g., for a PR from branch `myname/amazing_model`, will be `myname/amazing_model`
      # ref_name: short ref name of branch triggering runs. works for pushes to a development branch.
      # assignment works starting with the head_ref
      BRANCH_NAME: ${{ github.head_ref || github.ref_name }}
    # set up a local registry
    services:
      registry:
        image: registry:2
        ports:
          - 5000:5000

    steps:
      - name: Checkout
        uses: actions/checkout@v3
        with:
          # gets full repo history
          fetch-depth: 0

      - name: Get branch name (merge)
        if: github.event_name != 'pull_request'
        shell: bash
        run: echo "BRANCH_NAME=$(echo ${GITHUB_REF#refs/heads/} | tr / -)" >> $GITHUB_ENV

      - name: Get branch name (pull request)
        if: github.event_name == 'pull_request'
        shell: bash
        run: |
          echo "BRANCH_NAME=$(echo ${GITHUB_HEAD_REF} | tr / -)" >> $GITHUB_ENV

      - name: Inject slug/short variables
        uses: rlespinasse/github-slug-action@v4
        with:
          short-length: 8 # Same as v3 and before

      - name: Login to Coreweave Container Registry
        uses: docker/login-action@v3
        with:
          registry: docker-registry.tenant-d43f85-prod.lga1.ingress.coreweave.cloud
          username: ${{ secrets.CW_CONTAINER_REGISTRY_USERNAME }}
          password: ${{ secrets.CW_CONTAINER_REGISTRY_PW }}

      - name: Configure AWS credentials
        uses: aws-actions/configure-aws-credentials@v4 # More information on this action can be found below in the 'AWS Credentials' section
        with:
          role-to-assume: arn:aws:iam::381492205691:role/GitHubAction-AssumeRoleWithAction
          aws-region: us-east-2

      - name: Login to Amazon ECR
        id: login-ecr
        uses: aws-actions/amazon-ecr-login@v2

      - name: Set up Docker Buildx
        uses: docker/setup-buildx-action@v2

      - name: Initialize Pants
        env:
          PANTS_CONFIG_FILES: pants_ci.toml
        uses: pantsbuild/actions/init-pants@main
        with:
          # cache0 makes it easy to bust the cache if needed
          gha-cache-key: pants-py3.11.9-v0
          # The Python backend uses named_caches for Pip/PEX state,
          # so it is appropriate to invalidate on lockfile changes.
<<<<<<< HEAD
          named-caches-hash: ${{ hashFiles('3rdparty/python/python_default.lock', '.python') }}
=======
          named-caches-hash: ${{ hashFiles('3rdparty/python/python_linux.lock', '.python') }}
>>>>>>> 0f4eb116
          # If you're not using a fine-grained remote caching service (see https://www.pantsbuild.org/docs/remote-caching),
          # then you may also want to preserve the local Pants cache (lmdb_store). However this must invalidate for
          # changes to any file that can affect the build, so may not be practical in larger repos.
          # A remote cache service integrates with Pants's fine-grained invalidation and avoids these problems.
          cache-lmdb-store: "true" # defaults to 'false'
          # Note that named_caches and lmdb_store falls back to partial restore keys which
          # may give a useful partial result that will save time over completely clean state,
          # but will cause the cache entry to grow without bound over time.
          # See https://pants.readme.io/docs/using-pants-in-ci for tips on how to periodically clean it up.
          # Alternatively you change gha-cache-key to ignore old caches.

      - name: Set up Python
        run: |
          make bootstrap-python
          # uses uv; adds it to the right env/path vars
          echo "VIRTUAL_ENV=$(git rev-parse --show-toplevel)/mzaivenv" >> $GITHUB_ENV

      - name: Lint
        env:
          PANTS_CONFIG_FILES: pants_ci.toml
        run:
          pants --changed-since=origin/main lint
        continue-on-error: false

      - name: Build and push
        shell: bash
        env:
          PANTS_CONFIG_FILES: pants_ci.toml
          PANTS_DOCKER_BUILD_NO_CACHE: True
        run: |
          export PANTS_DOCKER_BUILD_NO_CACHE=TRUE
          make ci-publish-images

      - name: Upload pants log
        uses: actions/upload-artifact@v2
        with:
          name: pants-ci-log
          path: .pants.d/pants.log

      - name: Upload docker info
        uses: actions/upload-artifact@v3
        with:
          name: docker-tag
          path: dist/lumigator.python.mzai.backend/backend_image.docker-info.json
          if-no-files-found: error

  deploy:
    runs-on: ubuntu-latest
    needs: build
    if: github.ref == 'refs/heads/main'
    permissions:
      contents: read
      id-token: write
    steps:
      - name: Checkout repository
        uses: actions/checkout@v3

      - name: Download docker tag info
        uses: actions/download-artifact@v3
        with:
          name: docker-tag

      - name: Get Tag
        run: |
          cat backend_image.docker-info.json | jq '.registries[0].tags[1]'

      - name: Configure AWS Credentials
        uses: aws-actions/configure-aws-credentials@v4
        with:
          role-to-assume: arn:aws:iam::381492205691:role/GitHubAction-AssumeRoleWithAction
          aws-region: ${{ env.AWS_REGION }}

      - name: Setup EKS
        run: |
          aws eks --region  ${{ env.AWS_REGION }} update-kubeconfig --name cluster-with-gpu
      # Install helm
      - name: Install Helm
        run: |
          curl https://raw.githubusercontent.com/helm/helm/master/scripts/get-helm-3 | bash

      - name: Run Helm Upgrade
        run: |
          TAG=$(cat backend_image.docker-info.json | jq -r '.registries[0].tags[1].tag')
          echo $TAG
          helm template --debug lumigator lumigator/infra/mzai/helm/lumigator -f lumigator/infra/mzai/helm/values.yaml --set image.tag=$TAG
          helm upgrade lumigator lumigator/infra/mzai/helm/lumigator -f lumigator/infra/mzai/helm/values.yaml --set image.tag=$TAG<|MERGE_RESOLUTION|>--- conflicted
+++ resolved
@@ -91,11 +91,7 @@
           gha-cache-key: pants-py3.11.9-v0
           # The Python backend uses named_caches for Pip/PEX state,
           # so it is appropriate to invalidate on lockfile changes.
-<<<<<<< HEAD
-          named-caches-hash: ${{ hashFiles('3rdparty/python/python_default.lock', '.python') }}
-=======
           named-caches-hash: ${{ hashFiles('3rdparty/python/python_linux.lock', '.python') }}
->>>>>>> 0f4eb116
           # If you're not using a fine-grained remote caching service (see https://www.pantsbuild.org/docs/remote-caching),
           # then you may also want to preserve the local Pants cache (lmdb_store). However this must invalidate for
           # changes to any file that can affect the build, so may not be practical in larger repos.
