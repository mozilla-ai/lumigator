import http from '@/services/http';
import {
  PATH_JOBS_ROOT,
  PATH_EXPERIMENTS_EVALUATE,
  PATH_JOB_DETAILS,
  PATH_EXPERIMENT_RESULTS,
  PATH_EXPERIMENT_LOGS,
  PATHS_EXPERIMENTS_ANNOTATE,
} from './api';

/**
 *
 * @returns {array} of all jobs, regardless the experiment
 */
async function fetchJobs() {
  try {
    const response = await http.get(PATH_JOBS_ROOT());
    return response.data.items.map(p => ({
      ...p,
      status: p.status.toUpperCase(),
    }));
  } catch (error) {
    console.error("Error fetching experiments", error.message || error);
    return [];
  }
}

async function fetchExperimentDetails(id) {
  try {
    const response = await http.get(PATH_JOB_DETAILS(id));
    if (response?.data?.status) {
      // Ensure that we transform status at the point the API returns it.
      response.data.status = response.data.status.toUpperCase();
    }
    return response.data;
  } catch (error) {
    console.error("Error fetching experiment details", error.message || error);
    return null;
  }
}

async function fetchJobStatus(id) {
  const job = await fetchExperimentDetails(id);
  return job?.status;
}

async function triggerExperiment(experimentPayload) {
  try {
    const response = await http.post(PATH_EXPERIMENTS_EVALUATE(), experimentPayload, {
      headers: {
        'Content-Type': 'application/json',
      },
    });
    return response.data
  } catch (error) {
    console.error('Error while creating experiment', error);
    return error.message;
  }
}

async function triggerAnnotationJob(groundTruthPayload) {
  try {
    const response = await http.post(PATHS_EXPERIMENTS_ANNOTATE(), groundTruthPayload, {
      headers: {
        'Content-Type': 'application/json',
      },
    });
    return response.data;
  } catch (error) {
<<<<<<< HEAD
    console.error('Error while creating groundtruth job', error);
=======
    console.error('Error while creating ground truth job', error);
>>>>>>> 6f582afe
    return null;
  }
}
export { triggerAnnotationJob };

async function fetchResults(job_id) {
  try {
    const response = await http.get(PATH_EXPERIMENT_RESULTS(job_id));
    const { download_url, id } = response.data;
    if (!download_url) {
      console.error("No download_url found in the response.");
      return;
    }
    const jsonData = await http.get(download_url)
    return {
      resultsData: jsonData.data,
      id,
      download_url
    }
  } catch (error) {
    console.error("Error fetching experiment results", error.message || error);
    return error;
  }
}

async function downloadResults(experiment_id) {
  try {
    const response = await http.get(PATH_EXPERIMENT_RESULTS(experiment_id));
    const { download_url } = response.data;
    if (!download_url) {
      console.error("No download_url found in the response.");
      return;
    }
    const fileResponse = await http.get(download_url, {
      responseType: 'blob', // Important: Receive the file as a binary blob
    })
    const blob = fileResponse.data;
    return blob;
  } catch (error) {
    console.error("Error downloading experiment results", error.message || error);
    return error;
  }
}

async function fetchLogs(id) {
  try {
    const logsResponse = await http.get(PATH_EXPERIMENT_LOGS(id));
    return logsResponse.data
  } catch (error) {
    console.error('Error fetching logs for job', id, error);
  }
}

export default {
  fetchJobs,
  fetchJobStatus,
  fetchResults,
  downloadResults,
  fetchExperimentDetails,
  triggerExperiment,
  triggerAnnotationJob,
  fetchLogs
};<|MERGE_RESOLUTION|>--- conflicted
+++ resolved
@@ -67,11 +67,7 @@
     });
     return response.data;
   } catch (error) {
-<<<<<<< HEAD
-    console.error('Error while creating groundtruth job', error);
-=======
     console.error('Error while creating ground truth job', error);
->>>>>>> 6f582afe
     return null;
   }
 }
