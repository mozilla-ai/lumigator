import os
import sys
from pathlib import Path

from alembic import command
from alembic.config import Config
from fastapi import FastAPI
from fastapi.middleware.cors import CORSMiddleware
from loguru import logger

from backend.api.router import api_router
from backend.api.tags import TAGS_METADATA
from backend.settings import settings

LUMIGATOR_APP_TAGS = {
    "title": "Lumigator Backend",
    "description": "Backend server",
    "version": "0.0.1",
    "openapi_tags": TAGS_METADATA,
}


def _init_db():
    logger.info("Initializing database via Alembic")
    backend_root = Path(__file__).parent.parent
    alembic_cfg = Config(str(backend_root / "alembic.ini"))
    command.upgrade(alembic_cfg, "head")


def _configure_logger():
    main_log_level = os.getenv("LOG_LEVEL", "INFO").upper()
    logger.remove()
    logger.add(
        sys.stdout,
        format=(
            "<green>{time:YYYY-MM-DD HH:mm:ss}</green> | "
            "<level>{level: <8}</level> | "
            "<cyan>{name}</cyan>:"
            "<cyan>{function}</cyan>:"
            "<cyan>{line}</cyan> - "
            "<level>{message}</level>"
        ),
        level=main_log_level,
        colorize=True,
    )


def create_app() -> FastAPI:
    _configure_logger()

    _init_db()

    app = FastAPI(**LUMIGATOR_APP_TAGS)

    # Get the allowed origins for CORS requests.
    origins = settings.API_CORS_ALLOWED_ORIGINS
    logger.info(f"Configuring CORS for API, allowed origins: {origins}")

    # Adding CORS middleware
<<<<<<< HEAD
    origins = [
        "http://localhost",
        "http://localhost:3000",
        "http://localhost:4566",
    ]
=======
>>>>>>> d82ec455
    app.add_middleware(
        CORSMiddleware,
        allow_origins=origins,
        allow_credentials=True,
        allow_methods=["*"],
        allow_headers=["*"],
    )

    app.include_router(api_router)

    @app.get("/")
    def get_root():
        return {"Hello": "Lumigator!🐊"}

    return app


app = create_app()<|MERGE_RESOLUTION|>--- conflicted
+++ resolved
@@ -57,14 +57,6 @@
     logger.info(f"Configuring CORS for API, allowed origins: {origins}")
 
     # Adding CORS middleware
-<<<<<<< HEAD
-    origins = [
-        "http://localhost",
-        "http://localhost:3000",
-        "http://localhost:4566",
-    ]
-=======
->>>>>>> d82ec455
     app.add_middleware(
         CORSMiddleware,
         allow_origins=origins,
