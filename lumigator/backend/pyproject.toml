[project]
name = "backend"
version = "0.1.1-alpha"
description = "Add your description here"
readme = "README.md"
requires-python = ">=3.11"
dependencies = [
    "fastapi[standard]>=0.115.0",
    "boto3==1.34.105",
    "boto3-stubs[essential,s3]==1.34.105",
    "loguru==0.7.2",
    "mypy-boto3==1.34.105",
    "pydantic>=2.10.0",
    "pydantic-settings==2.2.1",
    "requests>=2,<3",
    "sqlalchemy[asyncio]==2.0.28",
    "uvicorn[standard]==0.28.0",
    "s3fs==2024.5.0",
    "datasets==2.20.0",
    "ray[client]==2.30.0",
    "psycopg2-binary==2.9.9",
    # For sqlalchemy
    "python-dotenv>=1.0.1",
    "alembic>=1.13.3",
    "lumigator-schemas",
<<<<<<< HEAD
    "mlflow>=2.20.3"
=======
    "mlflow>=2.20.0",
    "cryptography>=43.0.0",
>>>>>>> 82bfc4fa
]

[tool.uv]
dev-dependencies = [
    "pytest>=8.3.3",
    "requests-mock>=1.12.1",
    "moto[s3]>=5.0,<6",
    "debugpy>=1.8.11"
]

[tool.uv.sources]
lumigator-schemas = { path = "../schemas", editable = true }<|MERGE_RESOLUTION|>--- conflicted
+++ resolved
@@ -23,12 +23,8 @@
     "python-dotenv>=1.0.1",
     "alembic>=1.13.3",
     "lumigator-schemas",
-<<<<<<< HEAD
-    "mlflow>=2.20.3"
-=======
-    "mlflow>=2.20.0",
+    "mlflow>=2.20.3",
     "cryptography>=43.0.0",
->>>>>>> 82bfc4fa
 ]
 
 [tool.uv]
