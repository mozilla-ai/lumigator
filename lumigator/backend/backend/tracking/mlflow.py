import contextlib
import http
import json
from collections.abc import Generator
from datetime import datetime
from http import HTTPStatus
from urllib.parse import urljoin
from uuid import UUID

import boto3
import loguru
import requests
from lumigator_schemas.experiments import GetExperimentResponse
from lumigator_schemas.jobs import JobLogsResponse, JobResultObject, JobResults
<<<<<<< HEAD
from lumigator_schemas.tasks import TaskDefinition
=======
from lumigator_schemas.tasks import TaskType
>>>>>>> 93145b24
from lumigator_schemas.workflows import WorkflowDetailsResponse, WorkflowResponse, WorkflowStatus
from mlflow.entities import Experiment as MlflowExperiment
from mlflow.exceptions import MlflowException
from mlflow.tracking import MlflowClient
from mlflow.utils.mlflow_tags import MLFLOW_PARENT_RUN_ID
from s3fs import S3FileSystem

from backend.services.exceptions.job_exceptions import JobNotFoundError, JobUpstreamError
from backend.settings import settings
from backend.tracking.schemas import RunOutputs
from backend.tracking.tracking_interface import TrackingClient


class MLflowTrackingClient(TrackingClient):
    """MLflow implementation of the TrackingClient interface."""

    def __init__(self, tracking_uri: str):
        self._client = MlflowClient(tracking_uri=tracking_uri)

    def create_experiment(
<<<<<<< HEAD
        self,
        name: str,
        description: str,
        task_definition: TaskDefinition,
        dataset: UUID,
        max_samples: int,
=======
        self, name: str, description: str, task: TaskType, dataset: UUID, max_samples: int
>>>>>>> 93145b24
    ) -> GetExperimentResponse:
        """Create a new experiment."""
        # The name must be unique to all active experiments
        # Refactor like "for key in [...] set tag ..."
        try:
            experiment_id = self._client.create_experiment(name)
            self._client.set_experiment_tag(experiment_id, "description", description)
<<<<<<< HEAD
            self._client.set_experiment_tag(experiment_id, "task", task_definition.task.value)
=======
            self._client.set_experiment_tag(experiment_id, "task", task.value)
>>>>>>> 93145b24
            self._client.set_experiment_tag(experiment_id, "dataset", dataset)
            self._client.set_experiment_tag(experiment_id, "max_samples", str(max_samples))
            self._client.set_experiment_tag(experiment_id, "lumigator_version", "0.2.1")
        # FIXME Let the user decide in the case of failures.
        # Also, use a uuid as name and an arbitrary tag as descriptive name
        except MlflowException as e:
            # if the experiment name already exists,
            # log a warning and then append a short timestamp to the name
            if "RESOURCE_ALREADY_EXISTS" in str(e):
                print(f"Experiment name '{name}' already exists. Appending timestamp.")
                name = f"{name} {datetime.now().strftime('%Y%m%d%H%M%S')}"
                experiment_id = self._client.create_experiment(name)
                self._client.set_experiment_tag(experiment_id, "description", description)
<<<<<<< HEAD
                self._client.set_experiment_tag(experiment_id, "task", task_definition.task.value)
=======
                self._client.set_experiment_tag(experiment_id, "task", task.value)
>>>>>>> 93145b24
                self._client.set_experiment_tag(experiment_id, "dataset", dataset)
                self._client.set_experiment_tag(experiment_id, "max_samples", str(max_samples))
                self._client.set_experiment_tag(experiment_id, "lumigator_version", "0.2.1")
            else:
                raise e
        # get the experiment so you can populate the response
        experiment = self._client.get_experiment(experiment_id)
        return GetExperimentResponse(
            id=experiment_id,
            description=description,
            task=task_definition.task,
            name=name,
            dataset=dataset,
            max_samples=max_samples,
            created_at=datetime.fromtimestamp(experiment.creation_time / 1000),
        )

    def delete_experiment(self, experiment_id: str) -> None:
        """Delete an experiment. Although Mflow has a delete_experiment method,
        We will use the functions of this class instead, so that we make sure we correctly
        clean up all the artifacts/runs/etc. associated with the experiment.
        """
        workflow_ids = self._find_workflows(experiment_id)
        # delete all the workflows
        for workflow_id in workflow_ids:
            self.delete_workflow(workflow_id)
        # delete the experiment
        self._client.delete_experiment(experiment_id)

    def _compile_metrics(self, job_ids: list) -> dict:
        """Take the individual metrics from each run and compile them into a single dict
        for now, assert that each run has no overlapping metrics
        """
        metrics = {}
        for job_id in job_ids:
            run = self._client.get_run(job_id)
            for metric in run.data.metrics:
                assert metric not in metrics
                metrics[metric] = run.data.metrics[metric]

        return metrics

    def _compile_parameters(self, job_ids: list) -> dict:
        """Take the individual parameters from each run and compile them into a single dict
        for now, assert that each run has no overlapping parameters
        """
        parameters = {}
        for job_id in job_ids:
            run = self._client.get_run(job_id)
            for parameter in run.data.params:
                # if the parameter shows up in multiple runs, prepend the run_name to the key
                # TODO: this is a hacky way to handle this,
                #  we should come up with a better solution but at least it keeps the info
                if parameter in parameters:
                    parameters[f"{run.data.tags['mlflow.runName']}_{parameter}"] = run.data.params[parameter]
                parameters[parameter] = run.data.params[parameter]
        return parameters

    def _find_workflows(self, experiment_id: str) -> list:
        """Find all the workflows associated with an experiment."""
        all_runs = self._client.search_runs(experiment_ids=[experiment_id])
        # now organize the runs into workflows so that a nested run goes under the parent run
        workflow_ids = []
        for run in all_runs:
            parent_id = run.data.tags.get(MLFLOW_PARENT_RUN_ID)
            # if it has a parent id then it's a run, if not then it's a workflow
            if parent_id is None:
                workflow_ids.append(run.info.run_id)
        return workflow_ids

    def get_experiment(self, experiment_id: str) -> GetExperimentResponse | None:
        """Get an experiment and all its workflows."""
        try:
            experiment = self._client.get_experiment(experiment_id)
        except MlflowException as e:
            if e.get_http_status_code() == http.HTTPStatus.NOT_FOUND:
                return None
            raise e

        # If the experiment is in the deleted lifecylce, return None
        if experiment.lifecycle_stage == "deleted":
            return None
        return self._format_experiment(experiment)

    def _format_experiment(self, experiment: MlflowExperiment) -> GetExperimentResponse:
        # now get all the workflows associated with that experiment
        workflow_ids = self._find_workflows(experiment.experiment_id)
        workflows = [self.get_workflow(workflow_id) for workflow_id in workflow_ids]
        return GetExperimentResponse(
            id=experiment.experiment_id,
            name=experiment.name,
            description=experiment.tags.get("description") or "",
            task=experiment.tags.get("task") or "",
            dataset=experiment.tags.get("dataset") or "",
            max_samples=int(experiment.tags.get("max_samples") or "-1"),
            created_at=datetime.fromtimestamp(experiment.creation_time / 1000),
            updated_at=datetime.fromtimestamp(experiment.last_update_time / 1000),
            workflows=workflows,
        )

    def update_experiment(self, experiment_id: str, new_name: str) -> None:
        """Update the name of an experiment."""
        raise NotImplementedError

    def list_experiments(self, skip: int, limit: int) -> list[GetExperimentResponse]:
        """List all experiments."""
        page_token = None
        experiments = []
        skipped = 0
        while True:
            response = self._client.search_experiments(
                page_token=page_token, filter_string='tags.lumigator_version != ""'
            )
            if skipped < skip:
                skipped += len(response)
                if skipped > skip:
                    response = response[skip - (skipped - len(response)) :]
                else:
                    continue
            experiments.extend(response)
            if limit is not None and len(experiments) >= limit:
                break
            if response.token is None:
                break
        reduced_experiments = experiments[:limit] if limit is not None else experiments
        return [self._format_experiment(experiment) for experiment in reduced_experiments]

    # TODO find a cheaper call
    def experiments_count(self):
        """Get the number of experiments."""
        return len(self.list_experiments(skip=0, limit=None))

    # this corresponds to creating a run in MLflow.
    # The run will have n number of nested runs,
    # which correspond to what we call "jobs" in our system
    def create_workflow(self, experiment_id: str, description: str, name: str, model: str) -> WorkflowResponse:
        """Create a new workflow."""
        # make sure its status is CREATED
        workflow = self._client.create_run(
            experiment_id=experiment_id,
            tags={
                "mlflow.runName": name,
                "status": WorkflowStatus.CREATED.value,
                "description": description,
                "model": model,
            },
        )
        return WorkflowResponse(
            id=workflow.info.run_id,
            experiment_id=experiment_id,
            name=name,
            model=model,
            description=description,
            status=WorkflowStatus.CREATED,
            created_at=datetime.fromtimestamp(workflow.info.start_time / 1000),
        )

    def get_workflow(self, workflow_id: str) -> WorkflowDetailsResponse | None:
        """Get a workflow and all its jobs."""
        try:
            workflow = self._client.get_run(workflow_id)
        except MlflowException as e:
            if e.get_http_status_code() == http.HTTPStatus.NOT_FOUND:
                return None
            raise e

        if workflow.info.lifecycle_stage == "deleted":
            return None
        # similar to the get_experiment method, but for a single workflow,
        # we need to get all the runs
        # search for all runs that have the tag "mlflow.parentRunId" equal to the workflow_id
        all_jobs = self._client.search_runs(
            experiment_ids=[workflow.info.experiment_id],
            filter_string=f"tags.{MLFLOW_PARENT_RUN_ID} = '{workflow_id}'",
        )
        all_job_ids = [run.info.run_id for run in all_jobs]
        # sort the jobs by created_at, with the oldest last
        all_jobs = sorted(all_jobs, key=lambda x: x.info.start_time)

        workflow_details = WorkflowDetailsResponse(
            id=workflow_id,
            experiment_id=workflow.info.experiment_id,
            description=workflow.data.tags.get("description"),
            name=workflow.data.tags.get("mlflow.runName"),
            model=workflow.data.tags.get("model"),
            status=WorkflowStatus(workflow.data.tags.get("status")),
            created_at=datetime.fromtimestamp(workflow.info.start_time / 1000),
            jobs=[self.get_job(job_id) for job_id in all_job_ids],
            metrics=self._compile_metrics(all_job_ids),
            parameters=self._compile_parameters(all_job_ids),
        )
        # Currently, only compile the result json artifact if the workflow has succeeded
        if workflow_details.status != WorkflowStatus.SUCCEEDED:
            return workflow_details
        # now we need to combine all of the files that were output into a single json.
        # look through every job associated with this workflow and get the results
        # combine them into a single json file, put that back into s3, and then generate
        # a presigned URL for that file
        # check if the compiled results already exist
        s3 = S3FileSystem()
        if not s3.exists(f"{settings.S3_BUCKET}/{workflow_id}/compiled.json"):
            compiled_results = {"metrics": {}, "parameters": {}, "artifacts": {}}
            for job in workflow_details.jobs:
                # look for all parameter keys that end in "_s3_path" and download the file
                for param in job.parameters:
                    if param["name"].endswith("_s3_path"):
                        # download the file
                        # get the file from the S3 bucket
                        with s3.open(f"{param['value']}") as f:
                            job_results = JobResultObject.model_validate(json.loads(f.read()))
                        # if any keys are the same, log a warning and then overwrite the key
                        for job_result_item in job_results:
                            if job_result_item[1] is None:
                                loguru.logger.info(f"No {job_result_item[0]} found for job {job.id}.")
                                continue
                            for key in job_result_item[1].keys():
                                if key in compiled_results[job_result_item[0]]:
                                    loguru.logger.warning(f"Key '{key}' already exists in the results. Overwriting.")
                                # merge the results into the compiled results
                                compiled_results[job_result_item[0]][key] = job_result_item[1][key]
            with s3.open(f"{settings.S3_BUCKET}/{workflow_id}/compiled.json", "w") as f:
                f.write(json.dumps(compiled_results))
            # Generate presigned download URL for the object
        s3_client = boto3.client("s3", endpoint_url=settings.S3_ENDPOINT_URL)
        download_url = s3_client.generate_presigned_url(
            "get_object",
            Params={
                "Bucket": settings.S3_BUCKET,
                "Key": f"{workflow_id}/compiled.json",
            },
            ExpiresIn=settings.S3_URL_EXPIRATION,
        )
        workflow_details.artifacts_download_url = download_url
        return workflow_details

    def update_workflow_status(self, workflow_id: str, status: WorkflowStatus) -> None:
        """Update the status of a workflow."""
        self._client.set_tag(workflow_id, "status", status.value)

    def _get_ray_job_logs(self, ray_job_id: str):
        """Get the logs for a Ray job."""
        resp = requests.get(urljoin(settings.RAY_JOBS_URL, f"{ray_job_id}/logs"), timeout=5)  # 5 sec

        if resp.status_code == HTTPStatus.NOT_FOUND:
            loguru.logger.error(f"Upstream job logs not found: {resp.status_code}, error: {resp.text or ''}")
            raise JobNotFoundError(ray_job_id, "Ray job logs not found") from None
        elif resp.status_code != HTTPStatus.OK:
            loguru.logger.error(
                f"Unexpected status code getting job logs: {resp.status_code}, \
                    error: {resp.text or ''}"
            )
            raise JobUpstreamError(ray_job_id, "Non OK status code retrieving Ray job information") from None

        try:
            metadata = json.loads(resp.text)
            return JobLogsResponse(**metadata)
        except json.JSONDecodeError as e:
            loguru.logger.error(f"JSON decode error: {e}")
            loguru.logger.error(f"Response text: {resp.text}")
            raise JobUpstreamError(ray_job_id, "JSON decode error in Ray response") from e

    def get_workflow_logs(self, workflow_id: str) -> JobLogsResponse:
        """Get the logs for a workflow."""
        workflow_run = self._client.get_run(workflow_id)
        # get the jobs associated with the workflow
        all_jobs = self._client.search_runs(
            experiment_ids=[workflow_run.info.experiment_id],
            filter_string=f"tags.{MLFLOW_PARENT_RUN_ID} = '{workflow_id}'",
        )
        # sort the jobs by created_at, with the oldest last
        all_jobs = sorted(all_jobs, key=lambda x: x.info.start_time)
        all_ray_job_ids = [run.data.params.get("ray_job_id") for run in all_jobs]
        logs = [self._get_ray_job_logs(ray_job_id) for ray_job_id in all_ray_job_ids]
        # combine the logs into a single string
        # TODO: This is not a great solution but it matches the current API
        return JobLogsResponse(logs="\n================\n".join([log.logs for log in logs]))

    def delete_workflow(self, workflow_id: str) -> WorkflowResponse:
        """Delete a workflow."""
        # first, get the workflow
        workflow = self._client.get_run(workflow_id)
        # get all the jobs associated with the workflow
        all_jobs = self._client.search_runs(
            experiment_ids=[workflow.info.experiment_id],
            filter_string=f"tags.{MLFLOW_PARENT_RUN_ID} = '{workflow_id}'",
        )
        all_job_ids = [run.info.run_id for run in all_jobs]
        # delete all the jobs
        for job_id in all_job_ids:
            self.delete_job(job_id)
        # delete the workflow
        self._client.delete_run(workflow_id)
        # TODO: delete the compiled results from S3, and any saved artifacts
        return WorkflowResponse(
            id=workflow_id,
            experiment_id=workflow.info.experiment_id,
            name=workflow.data.tags.get("mlflow.runName"),
            description=workflow.data.tags.get("description"),
            model=workflow.data.tags.get("model"),
            status=WorkflowStatus(workflow.data.tags.get("status")),
            created_at=datetime.fromtimestamp(workflow.info.start_time / 1000),
        )

    def list_workflows(self, experiment_id: str) -> list:
        """List all workflows in an experiment."""
        raise NotImplementedError

    def create_job(self, experiment_id: str, workflow_id: str, name: str, data: RunOutputs):
        """Log the run output to MLflow."""
        run = self._client.create_run(
            experiment_id=experiment_id,
            tags={MLFLOW_PARENT_RUN_ID: workflow_id, "mlflow.runName": name},
        )
        for metric, value in data.metrics.items():
            self._client.log_metric(run.info.run_id, metric, value)
        for parameter, value in data.parameters.items():
            self._client.log_param(run.info.run_id, parameter, value)

        # log the ray_job_id as a param, we'll use this to get the logs later
        self._client.log_param(run.info.run_id, "ray_job_id", data.ray_job_id)

    def update_job(self, job_id: str, new_data: dict):
        """Update the metrics and parameters of a job."""
        raise NotImplementedError

    def get_job(self, job_id: str):
        """Get the results of a job."""
        run = self._client.get_run(job_id)
        if run.info.lifecycle_stage == "deleted":
            return None
        return JobResults(
            id=job_id,
            metrics=[{"name": metric[0], "value": metric[1]} for metric in run.data.metrics.items()],
            parameters=[{"name": param[0], "value": param[1]} for param in run.data.params.items()],
            metric_url="TODO",
            artifact_url="TODO",
        )

    def delete_job(self, job_id: str):
        """Delete a job."""
        self._client.delete_run(job_id)

    def list_jobs(self, experiment_id: str, workflow_id: str):
        """List all jobs in a workflow."""
        raise NotImplementedError


class MLflowClientManager:
    """Connection manager for MLflow client."""

    def __init__(self, tracking_uri: str):
        self._tracking_uri = tracking_uri

    @contextlib.contextmanager
    def connect(self) -> Generator[TrackingClient, None, None]:
        """Yield an MLflow client, handling exceptions."""
        tracking_client = MLflowTrackingClient(tracking_uri=self._tracking_uri)
        try:
            yield tracking_client
        except MlflowException as e:
            print(f"MLflowException occurred: {e}")
            raise
        except Exception as e:
            print(f"An unexpected error occurred: {e}")
            raise<|MERGE_RESOLUTION|>--- conflicted
+++ resolved
@@ -12,11 +12,7 @@
 import requests
 from lumigator_schemas.experiments import GetExperimentResponse
 from lumigator_schemas.jobs import JobLogsResponse, JobResultObject, JobResults
-<<<<<<< HEAD
 from lumigator_schemas.tasks import TaskDefinition
-=======
-from lumigator_schemas.tasks import TaskType
->>>>>>> 93145b24
 from lumigator_schemas.workflows import WorkflowDetailsResponse, WorkflowResponse, WorkflowStatus
 from mlflow.entities import Experiment as MlflowExperiment
 from mlflow.exceptions import MlflowException
@@ -37,16 +33,12 @@
         self._client = MlflowClient(tracking_uri=tracking_uri)
 
     def create_experiment(
-<<<<<<< HEAD
         self,
         name: str,
         description: str,
         task_definition: TaskDefinition,
         dataset: UUID,
         max_samples: int,
-=======
-        self, name: str, description: str, task: TaskType, dataset: UUID, max_samples: int
->>>>>>> 93145b24
     ) -> GetExperimentResponse:
         """Create a new experiment."""
         # The name must be unique to all active experiments
@@ -54,11 +46,7 @@
         try:
             experiment_id = self._client.create_experiment(name)
             self._client.set_experiment_tag(experiment_id, "description", description)
-<<<<<<< HEAD
             self._client.set_experiment_tag(experiment_id, "task", task_definition.task.value)
-=======
-            self._client.set_experiment_tag(experiment_id, "task", task.value)
->>>>>>> 93145b24
             self._client.set_experiment_tag(experiment_id, "dataset", dataset)
             self._client.set_experiment_tag(experiment_id, "max_samples", str(max_samples))
             self._client.set_experiment_tag(experiment_id, "lumigator_version", "0.2.1")
@@ -72,11 +60,7 @@
                 name = f"{name} {datetime.now().strftime('%Y%m%d%H%M%S')}"
                 experiment_id = self._client.create_experiment(name)
                 self._client.set_experiment_tag(experiment_id, "description", description)
-<<<<<<< HEAD
                 self._client.set_experiment_tag(experiment_id, "task", task_definition.task.value)
-=======
-                self._client.set_experiment_tag(experiment_id, "task", task.value)
->>>>>>> 93145b24
                 self._client.set_experiment_tag(experiment_id, "dataset", dataset)
                 self._client.set_experiment_tag(experiment_id, "max_samples", str(max_samples))
                 self._client.set_experiment_tag(experiment_id, "lumigator_version", "0.2.1")
