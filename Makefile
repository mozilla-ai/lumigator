.PHONY: local-up local-down local-logs clean-docker-buildcache clean-docker-images clean-docker-containers start-lumigator-external-services start-lumigator stop-lumigator

SHELL:=/bin/bash
UNAME:= $(shell uname -o)

#used in docker-compose to choose the right Ray image
ARCH := $(shell uname -m)
RAY_ARCH_SUFFIX :=

ifeq ($(ARCH), arm64)
	RAY_ARCH_SUFFIX := -aarch64
endif

EXTERNAL_DOCKER_COMPOSE_FILE:= docker-compose.external.yaml
LOCAL_DOCKERCOMPOSE_FILE:= docker-compose.yaml
DEV_DOCKER_COMPOSE_FILE:= .devcontainer/docker-compose.override.yaml

# Launches Lumigator in 'development' mode (all services running locally, code mounted in)
local-up:
<<<<<<< HEAD
	RAY_ARCH_SUFFIX=$(RAY_ARCH_SUFFIX) docker compose --profile local -f $(LOCAL_DOCKERCOMPOSE_FILE) -f ${DEV_DOCKER_COMPOSE_FILE} up --watch --build
=======
	RAY_ARCH_SUFFIX=$(RAY_ARCH_SUFFIX) docker compose --profile local -f $(LOCAL_DOCKERCOMPOSE_FILE) -f ${DEV_DOCKER_COMPOSE_FILE} up -d --build
>>>>>>> 8f92af04
	uv run pre-commit install

local-down:
	docker compose --profile local -f $(LOCAL_DOCKERCOMPOSE_FILE) down

local-logs:
	docker compose -f $(LOCAL_DOCKERCOMPOSE_FILE) logs

# Launches lumigator in 'user-local' mode (All services running locally, using latest docker container, no code mounted in)
start-lumigator:
	RAY_ARCH_SUFFIX=$(RAY_ARCH_SUFFIX) docker compose --profile local -f $(LOCAL_DOCKERCOMPOSE_FILE) up -d

# Launches lumigator with no code mounted in, and forces build of containers (used in CI for integration tests)
start-lumigator-build:
	RAY_ARCH_SUFFIX=$(RAY_ARCH_SUFFIX) docker compose --profile local -f $(LOCAL_DOCKERCOMPOSE_FILE) up -d --build

# Launches lumigator without local dependencies (ray, S3)
start-lumigator-external-services:
	docker compose -f $(LOCAL_DOCKERCOMPOSE_FILE) -f ${EXTERNAL_DOCKER_COMPOSE_FILE} up -d

stop-lumigator:
	RAY_ARCH_SUFFIX=$(RAY_ARCH_SUFFIX) docker compose --profile local -f $(LOCAL_DOCKERCOMPOSE_FILE) down

clean-docker-buildcache:
	docker builder prune --all -f

clean-docker-containers:
	docker rm -vf $$(docker container ls -aq)

clean-docker-images:
	docker rmi -f $$(docker image ls -aq)

clean-docker-all: clean-docker-containers clean-docker-buildcache clean-docker-images

clean-all: clean-docker-buildcache clean-docker-containers

test:
	make start-lumigator-build
	cd lumigator/python/mzai/backend; SQLALCHEMY_DATABASE_URL=sqlite:///local.db uv run pytest
	cd lumigator/python/mzai/sdk; uv run pytest
	make stop-lumigator<|MERGE_RESOLUTION|>--- conflicted
+++ resolved
@@ -17,11 +17,8 @@
 
 # Launches Lumigator in 'development' mode (all services running locally, code mounted in)
 local-up:
-<<<<<<< HEAD
+
 	RAY_ARCH_SUFFIX=$(RAY_ARCH_SUFFIX) docker compose --profile local -f $(LOCAL_DOCKERCOMPOSE_FILE) -f ${DEV_DOCKER_COMPOSE_FILE} up --watch --build
-=======
-	RAY_ARCH_SUFFIX=$(RAY_ARCH_SUFFIX) docker compose --profile local -f $(LOCAL_DOCKERCOMPOSE_FILE) -f ${DEV_DOCKER_COMPOSE_FILE} up -d --build
->>>>>>> 8f92af04
 	uv run pre-commit install
 
 local-down:
@@ -62,4 +59,4 @@
 	make start-lumigator-build
 	cd lumigator/python/mzai/backend; SQLALCHEMY_DATABASE_URL=sqlite:///local.db uv run pytest
 	cd lumigator/python/mzai/sdk; uv run pytest
-	make stop-lumigator+	make stop-lumigator
