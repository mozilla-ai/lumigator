--- conflicted
+++ resolved
@@ -20,10 +20,6 @@
 from mlflow.exceptions import MlflowException
 from mlflow.tracking import MlflowClient
 from mlflow.utils.mlflow_tags import MLFLOW_PARENT_RUN_ID
-<<<<<<< HEAD
-from mypy_boto3_s3.client import S3Client
-=======
->>>>>>> 815f9250
 from pydantic import TypeAdapter
 from s3fs import S3FileSystem
 
@@ -36,7 +32,6 @@
 class MLflowTrackingClient(TrackingClient):
     """MLflow implementation of the TrackingClient interface."""
 
-<<<<<<< HEAD
     # Map from Workflow status to MLFlow run status (RunStatus).
     # See: https://mlflow.org/docs/latest/api_reference/rest-api.html#runstatus
     _WORKFLOW_TO_MLFLOW_STATUS = {
@@ -48,10 +43,7 @@
 
     _WORKFLOW_OUTPUT_FILENAME = "compiled.json"
 
-    def __init__(self, tracking_uri: str, s3_file_system: S3FileSystem, s3_client: S3Client):
-=======
     def __init__(self, tracking_uri: str, s3_file_system: S3FileSystem):
->>>>>>> 815f9250
         self._client = MlflowClient(tracking_uri=tracking_uri)
         self._s3_file_system = s3_file_system
 
@@ -113,52 +105,7 @@
         # delete the experiment
         self._client.delete_experiment(experiment_id)
 
-<<<<<<< HEAD
-    def get_experiment(self, experiment_id: str) -> GetExperimentResponse | None:
-=======
-    def _compile_metrics(self, job_ids: list) -> dict:
-        """Take the individual metrics from each run and compile them into a single dict
-        for now, assert that each run has no overlapping metrics
-        """
-        metrics = {}
-        for job_id in job_ids:
-            run = self._client.get_run(job_id)
-            for metric in run.data.metrics:
-                assert metric not in metrics
-                metrics[metric] = run.data.metrics[metric]
-
-        return metrics
-
-    def _compile_parameters(self, job_ids: list) -> dict:
-        """Take the individual parameters from each run and compile them into a single dict
-        for now, assert that each run has no overlapping parameters
-        """
-        parameters = {}
-        for job_id in job_ids:
-            run = self._client.get_run(job_id)
-            for parameter in run.data.params:
-                # if the parameter shows up in multiple runs, prepend the run_name to the key
-                # TODO: this is a hacky way to handle this,
-                #  we should come up with a better solution but at least it keeps the info
-                if parameter in parameters:
-                    parameters[f"{run.data.tags['mlflow.runName']}_{parameter}"] = run.data.params[parameter]
-                parameters[parameter] = run.data.params[parameter]
-        return parameters
-
-    def _find_workflows(self, experiment_id: str) -> list:
-        """Find all the workflows associated with an experiment."""
-        all_runs = self._client.search_runs(experiment_ids=[experiment_id])
-        # now organize the runs into workflows so that a nested run goes under the parent run
-        workflow_ids = []
-        for run in all_runs:
-            parent_id = run.data.tags.get(MLFLOW_PARENT_RUN_ID)
-            # if it has a parent id then it's a run, if not then it's a workflow
-            if parent_id is None:
-                workflow_ids.append(run.info.run_id)
-        return workflow_ids
-
     async def get_experiment(self, experiment_id: str) -> GetExperimentResponse | None:
->>>>>>> 815f9250
         """Get an experiment and all its workflows."""
         try:
             experiment = self._client.get_experiment(experiment_id)
@@ -167,7 +114,7 @@
                 return None
             raise e
 
-        # If the experiment is in the deleted lifecylce, return None
+        # If the experiment is in the deleted lifecycle, return None
         if experiment.lifecycle_stage == "deleted":
             return None
         return await self._format_experiment(experiment)
@@ -175,15 +122,11 @@
     async def _format_experiment(self, experiment: MlflowExperiment) -> GetExperimentResponse:
         # now get all the workflows associated with that experiment
         workflow_ids = self._find_workflows(experiment.experiment_id)
-<<<<<<< HEAD
         workflows = [
             workflow
-            for workflow in (self.get_workflow(workflow_id) for workflow_id in workflow_ids)
+            for workflow in (await self.get_workflow(workflow_id) for workflow_id in workflow_ids)
             if workflow is not None
         ]
-=======
-        workflows = [await self.get_workflow(workflow_id) for workflow_id in workflow_ids]
->>>>>>> 815f9250
         task_definition_json = experiment.tags.get("task_definition")
         task_definition = TypeAdapter(TaskDefinition).validate_python(json.loads(task_definition_json))
         return GetExperimentResponse(
@@ -202,11 +145,7 @@
         """Update the name of an experiment."""
         raise NotImplementedError
 
-<<<<<<< HEAD
-    def list_experiments(self, skip: int, limit: int | None) -> list[GetExperimentResponse]:
-=======
     async def list_experiments(self, skip: int, limit: int | None) -> list[GetExperimentResponse]:
->>>>>>> 815f9250
         """List all experiments."""
         page_token = None
         experiments = []
@@ -263,26 +202,12 @@
             created_at=datetime.fromtimestamp(workflow.info.start_time / 1000),
         )
 
-<<<<<<< HEAD
-    def get_workflow(self, workflow_id: str) -> WorkflowDetailsResponse | None:
+    async def get_workflow(self, workflow_id: str) -> WorkflowDetailsResponse | None:
         """Retrieve a workflow and its associated jobs."""
         workflow = self._fetch_workflow_run(workflow_id)
         if not workflow:
-=======
-    async def get_workflow(self, workflow_id: str) -> WorkflowDetailsResponse | None:
-        """Get a workflow and all its jobs."""
-        try:
-            workflow = self._client.get_run(workflow_id)
-        except MlflowException as e:
-            if e.get_http_status_code() == http.HTTPStatus.NOT_FOUND:
-                return None
-            raise e
-
-        if workflow.info.lifecycle_stage == "deleted":
->>>>>>> 815f9250
             return None
 
-<<<<<<< HEAD
         jobs = self._get_job_ids(workflow_id, workflow.info.experiment_id)
         workflow_details = self._build_workflow_response(workflow, jobs)
 
@@ -290,63 +215,8 @@
             # Only compile the result JSON artifact of all the jobs, if the workflow has succeeded.
             self._generate_compiled_results(workflow_id, workflow_details.jobs)
             # Update the download URL in the response now that the compiled results are available.
-            workflow_details.artifacts_download_url = self._generate_presigned_url(workflow_id)
-
-=======
-        workflow_details = WorkflowDetailsResponse(
-            id=workflow_id,
-            experiment_id=workflow.info.experiment_id,
-            description=workflow.data.tags.get("description"),
-            name=workflow.data.tags.get("mlflow.runName"),
-            model=workflow.data.tags.get("model"),
-            system_prompt=workflow.data.tags.get("system_prompt"),
-            status=WorkflowStatus(workflow.data.tags.get("status")),
-            created_at=datetime.fromtimestamp(workflow.info.start_time / 1000),
-            jobs=[self.get_job(job_id) for job_id in all_job_ids],
-            metrics=self._compile_metrics(all_job_ids),
-            parameters=self._compile_parameters(all_job_ids),
-        )
-        # Currently, only compile the result json artifact if the workflow has succeeded
-        if workflow_details.status != WorkflowStatus.SUCCEEDED:
-            return workflow_details
-        # now we need to combine all of the files that were output into a single json.
-        # look through every job associated with this workflow and get the results
-        # combine them into a single json file, put that back into s3, and then generate
-        # a presigned URL for that file
-        # check if the compiled results already exist
-        if not self._s3_file_system.exists(f"{settings.S3_BUCKET}/{workflow_id}/compiled.json"):
-            compiled_results = {"metrics": {}, "parameters": {}, "artifacts": {}}
-            for job in workflow_details.jobs:
-                # look for all parameter keys that end in "_s3_path" and download the file
-                for param in job.parameters:
-                    if param["name"].endswith("_s3_path"):
-                        # download the file
-                        # get the file from the S3 bucket
-                        with self._s3_file_system.open(f"{param['value']}") as f:
-                            job_results = JobResultObject.model_validate(json.loads(f.read()))
-                        # if any keys are the same, log a warning and then overwrite the key
-                        for job_result_item in job_results:
-                            if job_result_item[1] is None:
-                                loguru.logger.info(f"No {job_result_item[0]} found for job {job.id}.")
-                                continue
-                            for key in job_result_item[1].keys():
-                                if key in compiled_results[job_result_item[0]]:
-                                    loguru.logger.warning(f"Key '{key}' already exists in the results. Overwriting.")
-                                # merge the results into the compiled results
-                                compiled_results[job_result_item[0]][key] = job_result_item[1][key]
-            with self._s3_file_system.open(f"{settings.S3_BUCKET}/{workflow_id}/compiled.json", "w") as f:
-                f.write(json.dumps(compiled_results))
-            # Generate presigned download URL for the object
-        download_url = await self._s3_file_system.s3.generate_presigned_url(
-            "get_object",
-            Params={
-                "Bucket": settings.S3_BUCKET,
-                "Key": f"{workflow_id}/compiled.json",
-            },
-            ExpiresIn=settings.S3_URL_EXPIRATION,
-        )
-        workflow_details.artifacts_download_url = download_url
->>>>>>> 815f9250
+            workflow_details.artifacts_download_url = await self._generate_presigned_url(workflow_id)
+
         return workflow_details
 
     def update_workflow_status(self, workflow_id: str, status: WorkflowStatus) -> None:
@@ -510,9 +380,9 @@
             loguru.logger.error(f"Response text: {resp.text}")
             raise JobUpstreamError(ray_job_id, "JSON decode error in Ray response") from e
 
-    def _generate_presigned_url(self, workflow_id: str) -> str:
+    async def _generate_presigned_url(self, workflow_id: str) -> str:
         """Generate a pre-signed URL for the compiled artifact."""
-        return self._s3_client.generate_presigned_url(
+        return await self._s3_file_system.s3.generate_presigned_url(
             "get_object",
             Params={"Bucket": settings.S3_BUCKET, "Key": self._get_s3_key(workflow_id)},
             ExpiresIn=settings.S3_URL_EXPIRATION,
