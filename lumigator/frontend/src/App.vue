<template>
  <div id="app">
    <VueQueryDevtools></VueQueryDevtools>
    <div class="content-wrapper">
      <div class="l-menu-container">
        <div class="l-menu__top">
          <div class="l-mode">
            <Button
              v-show="false"
              v-tooltip.right="tooltipConfig"
              icon="pi pi-check"
              severity="secondary"
              size="small"
              label="Hybrid"
              aria-label="Logs"
              style="padding: 0; background: transparent; border: none; font-weight: 400; gap: 4px"
              iconClass="mode-icon"
              class="l-mode__selector"
            ></Button>
          </div>
          <l-menu />
        </div>
        <div class="external-links-container">
          <ul>
            <li>
              <a href="https://github.com/mozilla-ai/lumigator" target="_blank"
                >GitHub <span class="pi pi-arrow-up-right" />
              </a>
            </li>
            <li>
              <a href="https://mozilla-ai.github.io/lumigator/" target="_blank"
                >Documentation <span class="pi pi-arrow-up-right" />
              </a>
            </li>
          </ul>
        </div>
      </div>
      <div class="l-main-container">
        <ConfirmDialog></ConfirmDialog>
        <Toast position="bottom-right" group="br">
          <template #message="slotProps">
            <div class="toast-content" :class="slotProps.message.severity">
              <span :class="slotProps.message.messageicon"></span>
              <div class="toast-content__text">
                <h4>{{ slotProps.message.summary }}</h4>
                <p v-if="slotProps.message.detail">{{ slotProps.message.detail }}</p>
              </div>
            </div>
          </template>
        </Toast>
        <router-view v-slot="{ Component }">
          <transition name="transition-fade" mode="out-in">
            <component :is="Component" @s-disable-scroll.stop="" />
          </transition>
        </router-view>
      </div>
      <div class="sliding-panel" :class="{ open: showSlidingPanel }"></div>
    </div>
  </div>
</template>

<script lang="ts" setup>
import { onMounted, ref } from 'vue'
import LMenu from '@/components/layout/LMenu.vue'
import { useDatasetStore } from '@/stores/datasetsStore'
import { useSlidePanel } from '@/composables/useSlidePanel'
import ConfirmDialog from 'primevue/confirmdialog'
import Toast from 'primevue/toast'
import Button from 'primevue/button'
import { VueQueryDevtools } from '@tanstack/vue-query-devtools'
import { initFeatureFlags } from './helpers/FeatureFlags'

const datasetsStore = useDatasetStore()

const tooltipConfig = ref({
  value: `Lumigator is connected to external GPUs.`,
  pt: {
    root: {
      style: {
        background: `transparent`,
      },
    },
    text: {
      style: {
        background: `black`,
      },
    },
    arrow: {
      style: {
        ['border-right-color']: `black`,
      },
    },
  },
})

const { showSlidingPanel } = useSlidePanel()

onMounted(async () => {
  initFeatureFlags(window.location.search)
<<<<<<< HEAD
  await Promise.all([
    datasetsStore.fetchAllJobs(),
    datasetsStore.fetchDatasets(),
    experimentsStore.fetchAllExperiments(),
  ])
=======
  await Promise.all([datasetsStore.fetchAllJobs(), datasetsStore.fetchDatasets()])
>>>>>>> 62ca5f34
})
</script>

<style scoped lang="scss">
@use '@/styles/variables' as *;

#app {
  height: 100vh;
  display: flex;
  flex-direction: column;
  gap: 10px;
  background-color: $l-main-bg;
  padding: $l-spacing-1;

  .header {
    background-color: $l-main-bg;
  }

  .content-wrapper {
    display: flex;
    gap: 1rem;
    flex: 1;
    overflow: hidden;
  }

  .l-menu-container {
    height: 95vh;
    background-color: $l-main-bg;
    display: flex;
    flex-direction: column;
    justify-content: space-between;

    .l-mode {
      padding-left: $l-spacing-1;

      .l-mode__selector {
        color: $l-menu-item-color;
        font-size: $l-font-size-sm;
      }
    }

    .external-links-container {
      padding: 0 1.5rem;

      a {
        font-size: $l-font-size-sm;
        color: $l-grey-100;
        font-weight: $l-font-weight-normal;

        &:hover {
          color: $white;
        }

        span.pi {
          font-size: $l-font-size-xs;
        }
      }
    }
  }

  .l-main-container {
    flex: 1;
    overflow: scroll;
    background-color: $l-card-bg;
    transition: margin-right 0.3s ease-in-out;
    border-radius: $l-main-radius;
    display: grid;
    text-align: center;
    border: 1px solid black;
  }

  .sliding-panel {
    width: 0;
    background-color: $l-main-bg;
    transition: width 0.3s ease-in-out;
    overflow: hidden;
  }

  .sliding-panel.open {
    width: $l-sliding-panel-size;
    overflow-y: auto;
  }

  .l-main-container {
    transition:
      flex-grow 0.3s,
      margin-right 0.3s;
  }

  .sliding-panel.open + .l-main-container {
    margin-right: 0;
  }
}

.toast-content {
  width: 100%;
  display: flex;
  gap: 5px;

  span {
    padding: 5px;
  }

  p {
    font-size: $l-menu-font-size;
  }

  &.error {
    color: $l-grey-100;
    h4 {
      font-weight: $l-font-weight-semibold;
    }
  }
}

.mode-icon {
  font-size: $l-font-size-xs !important;
}
</style><|MERGE_RESOLUTION|>--- conflicted
+++ resolved
@@ -97,15 +97,7 @@
 
 onMounted(async () => {
   initFeatureFlags(window.location.search)
-<<<<<<< HEAD
-  await Promise.all([
-    datasetsStore.fetchAllJobs(),
-    datasetsStore.fetchDatasets(),
-    experimentsStore.fetchAllExperiments(),
-  ])
-=======
   await Promise.all([datasetsStore.fetchAllJobs(), datasetsStore.fetchDatasets()])
->>>>>>> 62ca5f34
 })
 </script>
 
