.PHONY: local-up local-down local-logs clean-docker-buildcache clean-docker-images clean-docker-containers start-lumigator-external-services start-lumigator stop-lumigator

SHELL:=/bin/bash
UNAME:= $(shell uname -o)

#used in docker-compose to choose the right Ray image
ARCH := $(shell uname -m)
RAY_ARCH_SUFFIX :=

ifeq ($(ARCH), arm64)
	RAY_ARCH_SUFFIX := -aarch64
endif

LOCAL_DOCKERCOMPOSE_FILE:= docker-compose.yaml
DEV_DOCKER_COMPOSE_FILE:= .devcontainer/docker-compose.override.yaml

.env:
	@if [ ! -f .env ]; then cp .env.example .env; echo ".env created from .env.example"; fi

# Launches Lumigator in 'development' mode (all services running locally, code mounted in)
<<<<<<< HEAD
local-up:
=======
local-up: .env

	RAY_ARCH_SUFFIX=$(RAY_ARCH_SUFFIX) docker compose --profile local -f $(LOCAL_DOCKERCOMPOSE_FILE) -f ${DEV_DOCKER_COMPOSE_FILE} up --watch --build
>>>>>>> b3ea51b7
	uv run pre-commit install
	RAY_ARCH_SUFFIX=$(RAY_ARCH_SUFFIX) docker compose --profile local -f $(LOCAL_DOCKERCOMPOSE_FILE) -f ${DEV_DOCKER_COMPOSE_FILE} up --watch --build

local-down:
	docker compose --profile local -f $(LOCAL_DOCKERCOMPOSE_FILE) down

local-logs:
	docker compose -f $(LOCAL_DOCKERCOMPOSE_FILE) logs

# Launches lumigator in 'user-local' mode (All services running locally, using latest docker container, no code mounted in)
start-lumigator: .env
	RAY_ARCH_SUFFIX=$(RAY_ARCH_SUFFIX) docker compose --profile local -f $(LOCAL_DOCKERCOMPOSE_FILE) up -d

# Launches lumigator with no code mounted in, and forces build of containers (used in CI for integration tests)
start-lumigator-build: .env
	RAY_ARCH_SUFFIX=$(RAY_ARCH_SUFFIX) docker compose --profile local -f $(LOCAL_DOCKERCOMPOSE_FILE) up -d --build

# Launches lumigator without local dependencies (ray, S3)
start-lumigator-external-services: .env
	docker compose -f $(LOCAL_DOCKERCOMPOSE_FILE) up -d

stop-lumigator:
	RAY_ARCH_SUFFIX=$(RAY_ARCH_SUFFIX) docker compose --profile local -f $(LOCAL_DOCKERCOMPOSE_FILE) down

clean-docker-buildcache:
	docker builder prune --all -f

clean-docker-containers:
	docker rm -vf $$(docker container ls -aq)

clean-docker-images:
	docker rmi -f $$(docker image ls -aq)

clean-docker-all: clean-docker-containers clean-docker-buildcache clean-docker-images

clean-all: clean-docker-buildcache clean-docker-containers

test:
	make start-lumigator-build
	cd lumigator/python/mzai/backend; SQLALCHEMY_DATABASE_URL=sqlite:///local.db uv run pytest
	cd lumigator/python/mzai/sdk; uv run pytest -o python_files="test_*.py int_test_*.py"
	make stop-lumigator<|MERGE_RESOLUTION|>--- conflicted
+++ resolved
@@ -18,13 +18,7 @@
 	@if [ ! -f .env ]; then cp .env.example .env; echo ".env created from .env.example"; fi
 
 # Launches Lumigator in 'development' mode (all services running locally, code mounted in)
-<<<<<<< HEAD
-local-up:
-=======
 local-up: .env
-
-	RAY_ARCH_SUFFIX=$(RAY_ARCH_SUFFIX) docker compose --profile local -f $(LOCAL_DOCKERCOMPOSE_FILE) -f ${DEV_DOCKER_COMPOSE_FILE} up --watch --build
->>>>>>> b3ea51b7
 	uv run pre-commit install
 	RAY_ARCH_SUFFIX=$(RAY_ARCH_SUFFIX) docker compose --profile local -f $(LOCAL_DOCKERCOMPOSE_FILE) -f ${DEV_DOCKER_COMPOSE_FILE} up --watch --build
 
