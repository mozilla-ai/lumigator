--- conflicted
+++ resolved
@@ -170,16 +170,9 @@
       - RAY_HEAD_NODE_HOST
       - MISTRAL_API_KEY
       - OPENAI_API_KEY
-<<<<<<< HEAD
-      - DEEPSEEK_API_KEY
-      - RAY_WORKER_GPUS
-      - RAY_WORKER_GPUS_FRACTION
-      - LUMI_API_CORS_ALLOWED_ORIGINS
-=======
       - RAY_WORKER_GPUS
       - RAY_WORKER_GPUS_FRACTION
       - LUMIGATOR_API_CORS_ALLOWED_ORIGINS
->>>>>>> a9cf252b
       - MLFLOW_TRACKING_URI
     # NOTE: to keep AWS_ENDPOINT_URL as http://localhost:9000 both on the host system
     #       and inside containers, we map localhost to the host gateway IP.
