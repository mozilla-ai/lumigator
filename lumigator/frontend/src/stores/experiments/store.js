--- conflicted
+++ resolved
@@ -289,11 +289,8 @@
     selectedJob,
     experimentLogs,
     selectedExperimentRslts,
-<<<<<<< HEAD
+    selectedJobRslts,
     startGroundtruthGeneration,
-=======
-    selectedJobRslts,
->>>>>>> 5da74384
     runExperiment
   }
 })