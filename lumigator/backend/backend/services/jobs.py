--- conflicted
+++ resolved
@@ -374,13 +374,17 @@
     # to put this. The jobs should ideally have no dependency towards the backend.
 
     def generate_inference_job_config(self, request: JobCreate, record_id: UUID, dataset_path: str, storage_path: str):
+        # TODO Move to a custom validator in the schema
+        if request.job_config.task == "text-generation" and not request.job_config.system_prompt:
+            raise JobValidationError("System prompt is required for text generation tasks.") from None
         job_config = InferenceJobConfig(
             name=f"{request.name}/{record_id}",
             dataset=IDatasetConfig(path=dataset_path),
             job=InferJobConfig(
                 max_samples=request.max_samples,
                 storage_path=storage_path,
-                output_field=request.job_config.output_field,
+                # TODO Should be unnecessary, check
+                output_field=request.job_config.output_field or "predictions",
             ),
         )
         # Maybe use just the protocol to decide?
@@ -454,7 +458,6 @@
         )
         return job_config
 
-<<<<<<< HEAD
     def create_job(
         self,
         request: JobCreate,
@@ -463,59 +466,6 @@
         """Creates a new evaluation workload to run on Ray and returns the response status."""
         # Typing won't allow other job_type's
         job_type = request.job_config.job_type
-=======
-        # this section differs between inference and eval
-        if job_type == JobType.EVALUATION:
-            job_params = job_params | {
-                "model_url": self._set_model_type(request),
-                "skip_inference": request.skip_inference,
-                "system_prompt": request.system_prompt,
-            }
-        elif job_type == JobType.INFERENCE:
-            job_params = job_params | {
-                "accelerator": request.accelerator,
-                "frequency_penalty": request.frequency_penalty,
-                "max_tokens": request.max_tokens,
-                "model_url": self._set_model_type(request),
-                "output_field": request.output_field,
-                "revision": request.revision,
-                "system_prompt": request.system_prompt,
-                "task": request.task,
-                "temperature": request.temperature,
-                "top_p": request.top_p,
-                "torch_dtype": request.torch_dtype,
-                "trust_remote_code": request.trust_remote_code,
-                "use_fast": request.use_fast,
-                "max_new_tokens": request.max_new_tokens,
-            }
-
-        return job_params
-
-    def create_job(self, request: JobEvalCreate | JobEvalLiteCreate | JobInferenceCreate) -> JobResponse:
-        """Creates a new workload to run on Ray based on the type of request.
-
-        :param request: contains information on the requested job, including type,
-                        (e.g. inference or evaluation)
-        :param background_tasks: dependency used to initiate tasks in the background
-        :param experiment_id: experiment ID (optional) links this job to a parent experiment.
-        :return: information on the created job
-        :rtype: JobResponse
-        :raises JobTypeUnsupportedError: if the requested job type is not supported
-        """
-        if isinstance(request, JobEvalCreate):
-            job_type = JobType.EVALUATION
-        elif isinstance(request, JobEvalLiteCreate):
-            job_type = JobType.EVALUATION_LITE
-        elif isinstance(request, JobInferenceCreate):
-            job_type = JobType.INFERENCE
-            if not request.output_field:
-                request.output_field = "predictions"
-
-            if request.task == "text-generation" and not request.system_prompt:
-                raise JobValidationError("System prompt is required for text generation tasks.") from None
-        else:
-            raise JobTypeUnsupportedError(request) from None
->>>>>>> 1035cc1b
 
         # Create a db record for the job
         # To find the experiment that a job belongs to,
