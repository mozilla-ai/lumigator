from typing import Literal

<<<<<<< HEAD
=======
from pydantic import conlist, model_validator

>>>>>>> 4741eb5f
from evaluator.configs.common import EvaluatorConfig
from evaluator.configs.huggingface import (
    AutoModelConfig,
    QuantizationConfig,
)
from evaluator.configs.jobs.common import JobConfig
from evaluator.configs.vllm import InferenceServerConfig
from evaluator.paths import AssetPath
<<<<<<< HEAD
from pydantic import conlist, model_validator
=======
>>>>>>> 4741eb5f


class LocalChatCompletionsConfig(EvaluatorConfig):
    """Configuration for a "local-chat-completions" model in lm-harness.

    The "local-chat-completions" model is powered by a self-hosted inference server,
    specified as an `InferenceServerConfig`. Additional arguments are also provided
    to control the tokenizer type and generation parameters.
    """

    inference: InferenceServerConfig
    truncate: bool = False
    max_tokens: int = 256
    tokenizer_backend: Literal["huggingface", "tiktoken"] = "huggingface"

    @model_validator(mode="after")
    def validate_inference_engine(cls, config: "LocalChatCompletionsConfig"):
        if config.inference.engine is None:
            raise ValueError(
                "Inference config `engine` must be provided for use in "
                "lm-harness 'local-chat-completions' model."
            )
        return config


class LMHarnessEvaluationConfig(EvaluatorConfig):
    """Misc settings provided to an lm-harness evaluation job."""

    tasks: conlist(str, min_length=1)
    batch_size: int | None = None
    num_fewshot: int | None = None
    limit: int | float | None = None


class LMHarnessJobConfig(JobConfig):
    """Configuration to run an lm-evaluation-harness evaluation job."""

    model: AutoModelConfig | LocalChatCompletionsConfig
    evaluation: LMHarnessEvaluationConfig
    quantization: QuantizationConfig | None = None

    def asset_paths(self) -> list[AssetPath]:
        match self.model:
            case AutoModelConfig() as config:
                return {config.path}
            case LocalChatCompletionsConfig() as config if config.inference.engine is not None:
                return {config.inference.engine}
            case _:
                return {}<|MERGE_RESOLUTION|>--- conflicted
+++ resolved
@@ -1,10 +1,5 @@
 from typing import Literal
 
-<<<<<<< HEAD
-=======
-from pydantic import conlist, model_validator
-
->>>>>>> 4741eb5f
 from evaluator.configs.common import EvaluatorConfig
 from evaluator.configs.huggingface import (
     AutoModelConfig,
@@ -13,10 +8,8 @@
 from evaluator.configs.jobs.common import JobConfig
 from evaluator.configs.vllm import InferenceServerConfig
 from evaluator.paths import AssetPath
-<<<<<<< HEAD
+
 from pydantic import conlist, model_validator
-=======
->>>>>>> 4741eb5f
 
 
 class LocalChatCompletionsConfig(EvaluatorConfig):
