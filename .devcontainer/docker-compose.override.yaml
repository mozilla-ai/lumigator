--- conflicted
+++ resolved
@@ -10,11 +10,8 @@
       context: .
       dockerfile: "Dockerfile"
       target: "dev_image"
-<<<<<<< HEAD
-=======
     volumes:
       - database_volume:/mzai/backend/local.db
->>>>>>> 40e7b008
     ports:
       - "5678:5678"
     develop:
