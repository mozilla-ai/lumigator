import { ref, watch } from 'vue';
import { defineStore } from 'pinia'
import experimentService from "@/services/experiments/experimentService";
import { retrieveEntrypoint, calculateDuration, downloadContent } from '@/helpers/index'

export const useExperimentStore = defineStore('experiment', () => {
  const experiments = ref([]);
  const jobs = ref([]);
  const selectedExperiment = ref(null);
  const selectedJob = ref(null);
  const selectedJobRslts = ref([]);
  const selectedExperimentRslts = ref([]);
  const isPolling = ref(false);
  let experimentInterval = null;
  const experimentLogs = ref([]);
  const completedStatus = ["SUCCEEDED", "FAILED"];

  async function loadExperiments() {
    const allJobs = await experimentService.fetchJobs();
    jobs.value = allJobs.map(job => parseJobDetails(job));
    experiments.value = getJobsPerExperiement();
  }

  function getJobsPerExperiement() {
    const experimentMap = jobs.value.reduce((acc, job) => {
      const key = `${job.name}-${job.experimentStart}`;
      // initialize a grouping object
      if (!acc[key]) {
        acc[key] = {
          id: key, // temporary key until BE provides one
          created: job.created,
          dataset: job.dataset,
          description: job.description,
          name: job.name, experimentStart: job.experimentStart,
          jobs: [],
          useCase: job.useCase,
          runTime: '',
          samples: job.max_samples,
          models: [],
          status: 'SUCCEEDED'
        };
      }
      acc[key].jobs.push(job);
      acc[key].models = acc[key].jobs.map((singleJob) => singleJob.model);
      return acc;

    }, {})

    return Object.values(experimentMap);
  }

  /**
   *
   * @param {*} job - the job data to parse
   * @returns job data parsed for display as an experiment
   */
  function parseJobDetails(job) {
    return {
      ...retrieveEntrypoint(job),
      status: job.status.toUpperCase(),
      id: job.submission_id,
      useCase: `summarization`,
      created: job.start_time,
      description: job.description,
      experimentStart: job.start_time.slice(0, 16),
      end_time: job.end_time,
      runTime: job.end_time ? calculateDuration(job.start_time, job.end_time) : null
    };
  }

  /**
   *
   * @returns {string[]} IDs of stored experiments that have not completed
   */
  function getIncompleteJobIds() {
    return jobs.value
      .filter(job => !completedStatus.includes(job.status))
      .map(job => job.id);
  }

  /**
   *
   * @param {string} id - String (UUID) representing the experiment which should be updated with the latest status
   */
  async function updateJobStatus(id) {
    try {
      const status = await experimentService.fetchJobStatus(id);
      const job = jobs.value.find((job) => job.id === id);
      if (job) {
        job.status = status;
      }
    } catch (error) {
      console.error(`Failed to update status for job ${id} ${error}`);
    }
  }

  /**
   * Updates the status for stored experiments that are not completed
   */
  async function updateStatusForIncompleteJobs() {
    await Promise.all(
      getIncompleteJobIds()
        .map(id => updateJobStatus(id)));
  }

  async function runExperiment(experimentData) {
    const modelArray = experimentData.models;
    const jobRequests = modelArray.map((singleModel) => {
      // trigger one job per model
      const jobPayload = {
        ...experimentData,
        model: singleModel.uri,
      };
      return experimentService.triggerExperiment(jobPayload);
    });

    // Execute all requests in parallel
    // and wait for all of them to resolve or reject
    const results = await Promise.all(jobRequests);
    return results;
  }

  function loadExperimentDetails(id) {
    selectedExperiment.value = experiments.value.find(experiment => experiment.id === id);
  }

  async function loadJobDetails(id) {
    const jobData = await experimentService.fetchExperimentDetails(id);
    selectedJob.value = parseJobDetails(jobData);
  }

  async function loadResultsFile(jobId) {
    const blob = await experimentService.downloadResults(jobId);
    downloadContent(blob, `${selectedJob.value.name}_results`)
  }

  async function loadExperimentResults(experiment) {
    for (const job of experiment.jobs) {
      const results = await experimentService.fetchResults(job.id);
      if (results?.id) {
        const modelRow = {
          model: results.resultsData.model,
          meteor: results.resultsData.meteor,
          bertscore: results.resultsData.bertscore,
          rouge: results.resultsData.rouge,
          runTime: getJobRuntime(results.id),
          jobResults: transformResultsArray(results.resultsData)
        }
        selectedExperimentRslts.value.push(modelRow);
      }
    }
  }

  async function loadJobResults(jobId) {
    const results = await experimentService.fetchResults(jobId);
    if (results?.id) {
      selectedJob.value = jobs.value
        .find((job) => job.id === results.id);
      selectedJobRslts.value = transformResultsArray(results.resultsData);
    }
  }

  function transformResultsArray(objectData) {
    const transformedArray = objectData.examples.map((example, index) => {
      return {
        example,
        bertscore: {
          f1: objectData.bertscore?.f1?.[index] ?? 0,
          f1_mean: objectData.bertscore?.f1_mean ?? 0,
          hashcode: objectData.bertscore?.hashcode ?? 0,
          precision: objectData.bertscore?.precision?.[index] ?? 0,
          precision_mean: objectData.bertscore?.precision_mean ?? 0,
          recall: objectData.bertscore?.recall?.[index] ?? 0,
          recall_mean: objectData.bertscore?.recall_mean ?? 0,
        },
        evaluation_time: objectData.evaluation_time ?? 0,
        ground_truth: objectData.ground_truth?.[index],
        meteor: {
          meteor: objectData.meteor?.meteor?.[index] ?? 0,
          meteor_mean: objectData.meteor?.meteor_mean ?? 0,
        },
        model: objectData.model,
        predictions: objectData.predictions?.[index],
        rouge: {
          rouge1: objectData.rouge?.rouge1?.[index] ?? 0,
          rouge1_mean: objectData.rouge?.rouge1_mean ?? 0,
          rouge2: objectData.rouge?.rouge2?.[index] ?? 0,
          rouge2_mean: objectData.rouge?.rouge2_mean ?? 0,
          rougeL: objectData.rouge?.rougeL?.[index] ?? 0,
          rougeL_mean: objectData.rouge?.rougeL_mean ?? 0,
          rougeLsum: objectData.rouge?.rougeLsum?.[index] ?? 0,
          rougeLsum_mean: objectData.rouge?.rougeLsum_mean ?? 0,
        },
        summarization_time: objectData.summarization_time,
      }
    });
    return transformedArray
  }

  async function retrieveLogs() {
    const logsData = await experimentService.fetchLogs(selectedJob.value.id);
    const logs = splitByEscapeCharacter(logsData.logs);
    logs.forEach(log => {
      const lastEntry = experimentLogs.value[experimentLogs.value.length - 1];
      if (experimentLogs.value.length === 0 || lastEntry !== log) {
      experimentLogs.value.push(log);
      }
    });
  }

  function splitByEscapeCharacter(input) {
    const result = input.split('\n');
    return result;
  }

  function startPolling() {
    experimentLogs.value = [];
    if (!isPolling.value) {
      isPolling.value = true;
      retrieveLogs();
      // Poll every 3 seconds
      experimentInterval = setInterval(retrieveLogs, 3000);
    }
  }

  function stopPolling() {
    if (isPolling.value) {
      isPolling.value = false;
      clearInterval(experimentInterval);
      experimentInterval = null;
    }
  }

<<<<<<< HEAD
  async function startGroundtruthGeneration(groundTruthPayload) {
=======
  async function startGroundTruthGeneration(groundTruthPayload) {
>>>>>>> 6f582afe
    try {
      const jobResponse = await experimentService.triggerAnnotationJob(groundTruthPayload);
      if (jobResponse) {
        // Start polling to monitor the job status
        await updateJobStatus(jobResponse.id); // Ensure initial update
<<<<<<< HEAD
        startPollingForJob(jobResponse.id); // Add polling for groundtruth job
=======
        startPollingForJob(jobResponse.id); // Add polling for ground truth job
>>>>>>> 6f582afe
        return jobResponse;
      }
      return null;
    } catch (error) {
<<<<<<< HEAD
      console.error('Failed to start groundtruth generation:', error);
=======
      console.error('Failed to start ground truth generation:', error);
>>>>>>> 6f582afe
      return null;
    }
  }

  function startPollingForJob(jobId) {
    isPolling.value = true;
    experimentInterval = setInterval(() => {
      updateJobStatus(jobId).then(() => {
        const job = experiments.value.find((experiment) => experiment.id === jobId);
        if (completedStatus.includes(job?.status)) {
          stopPolling(); // Stop polling when the job is complete
        }
      });
    }, 3000); // Poll every 3 seconds
  }

<<<<<<< HEAD
=======
  function getJobRuntime(jobId) {
    const job = jobs.value.find(job => job.id === jobId);
    return job ? job.runTime : null;
  }

>>>>>>> 6f582afe
  watch(selectedExperiment, (newValue) => {
    if (newValue?.status === 'RUNNING') {
      // startPolling()
      return;
    } else if (isPolling.value) {
      stopPolling();
    }
  }, { deep: true });

  watch(selectedJob, (newValue) => {
    experimentLogs.value = [];
    // switch to the experiment the job belongs
    if (newValue) {
      const selectedExperimentId = `${newValue.name}-${newValue.experimentStart}`
      selectedExperiment.value = experiments.value.find((exp) => exp.id === selectedExperimentId)
      retrieveLogs();
    }
    if (newValue?.status === 'RUNNING') {
      startPolling()
      return;
    } else if (isPolling.value) {
      stopPolling();
    }
  }, { deep: true });
  return {
    experiments,
    jobs,
    loadExperiments,
    updateStatusForIncompleteJobs,
    loadExperimentDetails,
    loadJobDetails,
    loadExperimentResults,
    loadJobResults,
    loadResultsFile,
    selectedExperiment,
    selectedJob,
    experimentLogs,
    selectedExperimentRslts,
    selectedJobRslts,
<<<<<<< HEAD
    startGroundtruthGeneration,
=======
    startGroundTruthGeneration: startGroundTruthGeneration,
>>>>>>> 6f582afe
    runExperiment
  }
})<|MERGE_RESOLUTION|>--- conflicted
+++ resolved
@@ -231,30 +231,18 @@
     }
   }
 
-<<<<<<< HEAD
-  async function startGroundtruthGeneration(groundTruthPayload) {
-=======
   async function startGroundTruthGeneration(groundTruthPayload) {
->>>>>>> 6f582afe
     try {
       const jobResponse = await experimentService.triggerAnnotationJob(groundTruthPayload);
       if (jobResponse) {
         // Start polling to monitor the job status
         await updateJobStatus(jobResponse.id); // Ensure initial update
-<<<<<<< HEAD
-        startPollingForJob(jobResponse.id); // Add polling for groundtruth job
-=======
         startPollingForJob(jobResponse.id); // Add polling for ground truth job
->>>>>>> 6f582afe
         return jobResponse;
       }
       return null;
     } catch (error) {
-<<<<<<< HEAD
-      console.error('Failed to start groundtruth generation:', error);
-=======
       console.error('Failed to start ground truth generation:', error);
->>>>>>> 6f582afe
       return null;
     }
   }
@@ -271,14 +259,11 @@
     }, 3000); // Poll every 3 seconds
   }
 
-<<<<<<< HEAD
-=======
   function getJobRuntime(jobId) {
     const job = jobs.value.find(job => job.id === jobId);
     return job ? job.runTime : null;
   }
 
->>>>>>> 6f582afe
   watch(selectedExperiment, (newValue) => {
     if (newValue?.status === 'RUNNING') {
       // startPolling()
@@ -318,11 +303,7 @@
     experimentLogs,
     selectedExperimentRslts,
     selectedJobRslts,
-<<<<<<< HEAD
-    startGroundtruthGeneration,
-=======
     startGroundTruthGeneration: startGroundTruthGeneration,
->>>>>>> 6f582afe
     runExperiment
   }
 })