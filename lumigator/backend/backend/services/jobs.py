import asyncio
import csv
import json
from http import HTTPStatus
from io import BytesIO, StringIO
from pathlib import Path
from typing import Any
from urllib.parse import urljoin
from uuid import UUID

import loguru
import requests
from evaluator.schemas import DatasetConfig as ELDatasetConfig
from evaluator.schemas import EvalJobConfig, EvaluationConfig
from fastapi import BackgroundTasks, UploadFile
from inference.schemas import DatasetConfig as IDatasetConfig
from inference.schemas import (
    HfPipelineConfig,
    InferenceJobConfig,
    InferenceServerConfig,
    SamplingParameters,
)
from inference.schemas import JobConfig as InferJobConfig
from lumigator_schemas.datasets import DatasetFormat
from lumigator_schemas.extras import ListingResponse
from lumigator_schemas.jobs import (
    JobConfig,
    JobCreate,
    JobEvalConfig,
    JobInferenceConfig,
    JobLogsResponse,
    JobResponse,
    JobResultDownloadResponse,
    JobResultObject,
    JobResultResponse,
    JobStatus,
    JobType,
)
from ray.job_submission import JobSubmissionClient
from s3fs import S3FileSystem
from sqlalchemy.sql.expression import or_

from backend.ray_submit.submission import RayJobEntrypoint, submit_ray_job
from backend.records.jobs import JobRecord
from backend.repositories.jobs import JobRepository, JobResultRepository
from backend.services.datasets import DatasetService
from backend.services.exceptions.dataset_exceptions import DatasetMissingFieldsError
from backend.services.exceptions.job_exceptions import (
    JobNotFoundError,
    JobUpstreamError,
)
from backend.settings import settings

DEFAULT_SKIP = 0
DEFAULT_LIMIT = 100
JobSpecificRestrictedConfig = type[JobEvalConfig | JobInferenceConfig]


class JobService:
    # set storage path
    storage_path = f"s3://{Path(settings.S3_BUCKET) / settings.S3_JOB_RESULTS_PREFIX}/"

    job_settings = {
        JobType.INFERENCE: {
            "command": settings.INFERENCE_COMMAND,
            "pip": settings.INFERENCE_PIP_REQS,
            "work_dir": settings.INFERENCE_WORK_DIR,
            "ray_worker_gpus_fraction": settings.RAY_WORKER_GPUS_FRACTION,
            "ray_worker_gpus": settings.RAY_WORKER_GPUS,
        },
        JobType.EVALUATION: {
            "command": settings.EVALUATOR_COMMAND,
            "pip": settings.EVALUATOR_PIP_REQS,
            "work_dir": settings.EVALUATOR_WORK_DIR,
            "ray_worker_gpus_fraction": settings.RAY_WORKER_GPUS_FRACTION,
            "ray_worker_gpus": settings.RAY_WORKER_GPUS,
        },
    }

    NON_TERMINAL_STATUS = [
        JobStatus.CREATED.value,
        JobStatus.PENDING.value,
        JobStatus.RUNNING.value,
    ]
    """list: A list of non-terminal job statuses."""

    # TODO: rely on https://github.com/ray-project/ray/blob/7c2a200ef84f17418666dad43017a82f782596a3/python/ray/dashboard/modules/job/common.py#L53
    TERMINAL_STATUS = [JobStatus.FAILED.value, JobStatus.SUCCEEDED.value]
    """list: A list of terminal job statuses."""

    def __init__(
        self,
        job_repo: JobRepository,
        result_repo: JobResultRepository,
        ray_client: JobSubmissionClient,
        dataset_service: DatasetService,
        background_tasks: BackgroundTasks,
    ):
        self.job_repo = job_repo
        self.result_repo = result_repo
        self.ray_client = ray_client
        self._dataset_service = dataset_service
        self._background_tasks = background_tasks

    def _get_job_record_per_type(self, job_type: str) -> list[JobRecord]:
        records = self.job_repo.get_by_job_type(job_type)
        if records is None:
            return []
        return records

    def _get_job_record(self, job_id: UUID) -> JobRecord:
        """Gets a job from the repository (database) by ID.

        :param job_id: the ID of the job to retrieve
        :return: the job record which includes information on whether a job belongs to an experiment
        :rtype: JobRecord
        :raises JobNotFoundError: If the job does not exist
        """
        record = self.job_repo.get(job_id)
        if record is None:
            raise JobNotFoundError(job_id) from None

        return record

    def _update_job_record(self, job_id: UUID, **updates) -> JobRecord:
        """Updates an existing job record in the repository (database) by ID.

        :param job_id: The ID of the job to update
        :param updates: The updates to update the job record
        :return: The updated job record
        :rtype: JobRecord
        :raises JobNotFoundError: If the job does not exist in the database
        """
        record = self.job_repo.update(job_id, **updates)
        if record is None:
            raise JobNotFoundError(job_id) from None

        return record

    def _get_results_s3_key(self, job_id: UUID) -> str:
        """Given a job ID, returns the S3 key identifying where job results should be stored.

        The S3 key is constructed from:
        - settings.S3_JOB_RESULTS_PREFIX: the path where jobs are stored
        - settings.S3_JOB_RESULTS_FILENAME: a filename template that is to be formatted with some of
         the job record's metadata (e.g. exp name/id)

        :param job_id: The ID of the job to retrieve the S3 key for
        :return: The returned string contains the S3 key *excluding the bucket / s3 prefix*,
        as it is to be used by the boto3 client which accepts them separately.
        :rtype: str
        """
        record = self._get_job_record(job_id)

        return str(
            Path(settings.S3_JOB_RESULTS_PREFIX)
            / settings.S3_JOB_RESULTS_FILENAME.format(job_name=record.name, job_id=record.id)
        )

    def _results_to_binary_file(self, results: dict[str, Any], fields: list[str]) -> BytesIO:
        """Given a JSON string containing inference results and the fields
        we want to read from it, generate a binary file (as a BytesIO
        object) to be passed to the fastapi UploadFile method.
        """
        dataset = {k: v for k, v in results.items() if k in fields}

        # Create a CSV in memory
        csv_buffer = StringIO()
        csv_writer = csv.writer(csv_buffer)
        csv_writer.writerow(dataset.keys())
        csv_writer.writerows(zip(*dataset.values()))

        # Create a binary file from the CSV, since the upload function expects a binary file
        bin_data = BytesIO(csv_buffer.getvalue().encode("utf-8"))

        return bin_data

    def _add_dataset_to_db(self, job_id: UUID, request: JobCreate, s3: S3FileSystem):
        """Attempts to add the result of a job (generated dataset) as a new dataset in Lumigator.

        :param job_id: The ID of the job, used to identify the S3 path
        :param request: The job request containing the dataset and output fields
        :param s3: The S3 filesystem dependency for accessing storage
        :raises DatasetNotFoundError: If the dataset in the request does not exist
        :raises DatasetSizeError: if the dataset is too large
        :raises DatasetInvalidError: if the dataset is invalid
        :raises DatasetMissingFieldsError: if the dataset is missing any of the required fields
        :raises DatasetUpstreamError: if there is an exception interacting with S3
        """
        loguru.logger.info("Adding a new dataset entry to the database...")

        # Get the dataset from the S3 bucket
        results = self._validate_results(job_id, s3)

        # make sure the artifacts are present in the results
        required_keys = {"examples", "ground_truth", request.job_config.output_field}
        missing_keys = required_keys - set(results.artifacts.keys())
        if missing_keys:
            raise DatasetMissingFieldsError(set(missing_keys)) from None

        dataset_to_save = {
            "examples": results.artifacts["examples"],
            "ground_truth": results.artifacts["ground_truth"],
            request.job_config.output_field: results.artifacts[request.job_config.output_field],
        }

        bin_data = self._results_to_binary_file(dataset_to_save, list(dataset_to_save.keys()))
        bin_data_size = len(bin_data.getvalue())

        # Figure out the dataset filename
        dataset_filename = self._dataset_service.get_dataset(dataset_id=request.dataset).filename
        dataset_filename = Path(dataset_filename).stem
        dataset_filename = f"{dataset_filename}-annotated.csv"

        upload_file = UploadFile(
            file=bin_data,
            size=bin_data_size,
            filename=dataset_filename,
            headers={"content-type": "text/csv"},
        )
        dataset_record = self._dataset_service.upload_dataset(
            upload_file,
            format=DatasetFormat.JOB,
            run_id=job_id,
            generated=True,
            generated_by=results.artifacts["model"],
        )

        loguru.logger.info(f"Dataset '{dataset_filename}' with ID '{dataset_record.id}' added to the database.")

    def _validate_results(self, job_id: UUID, s3: S3FileSystem) -> JobResultObject:
        """Handles the evaluation result for a given job.

        Args:
            job_id (UUID): The unique identifier of the job.
            s3 (S3FileSystem): The S3 file system object used to interact with the S3 bucket.

        Note:
            Currently, this function only validates the evaluation result. Future implementations
            may include storing the results in a database (e.g., mlflow).
        """
        loguru.logger.info("Handling evaluation result")

        result_key = self._get_results_s3_key(job_id)
        with s3.open(f"{settings.S3_BUCKET}/{result_key}", "r") as f:
            return JobResultObject.model_validate(json.loads(f.read()))

    def get_upstream_job_status(self, job_id: UUID) -> str:
        """Returns the (lowercase) status of the upstream job.

        Example: PENDING, RUNNING, STOPPED, SUCCEEDED, FAILED.

        :param job_id: The ID of the job to retrieve the status for.
        :return: The status of the upstream job.
        :rtype: str
        :raises JobUpstreamError: If there is an error with the upstream service returning the
                                  job status
        """
        try:
            status_response = self.ray_client.get_job_status(str(job_id))
            return str(status_response.value.lower())
        except RuntimeError as e:
            raise JobUpstreamError("ray", "error getting Ray job status", e) from e

    def get_job_logs(self, job_id: UUID) -> JobLogsResponse:
        db_logs = self.job_repo.get(job_id)
        if not db_logs:
            raise JobNotFoundError(job_id, "Failed to find the job record holding the logs")
        elif not db_logs.logs:
            ray_db_logs = self.retrieve_job_logs(job_id)
            self._update_job_record(job_id, logs=ray_db_logs.logs)
            return ray_db_logs
        else:
            return JobLogsResponse(logs=db_logs.logs)

    def retrieve_job_logs(self, job_id: UUID) -> JobLogsResponse:
        resp = requests.get(urljoin(settings.RAY_JOBS_URL, f"{job_id}/logs"), timeout=5)  # 5 seconds
        if resp.status_code == HTTPStatus.NOT_FOUND:
            raise JobUpstreamError("ray", "job_id not found when retrieving logs") from None
        elif resp.status_code != HTTPStatus.OK:
            raise JobUpstreamError(
                "ray",
                f"Unexpected status code getting job logs: {resp.status_code}, error: {resp.text or ''}",
            ) from None
        try:
            metadata = json.loads(resp.text)
            return JobLogsResponse(**metadata)
        except json.JSONDecodeError as e:
            raise JobUpstreamError("ray", f"JSON decode error from {resp.text or ''}") from e

    async def wait_for_job_complete(self, job_id, max_wait_time_sec=None):
        """Waits for a job to complete, or until a maximum wait time is reached.

        :param job_id: The ID of the job to wait for.
        :param max_wait_time: The maximum time to wait for the job to complete.
        :return: The status of the job when it completes.
        :rtype: str
        :raises JobUpstreamError: If there is an error with the upstream service returning the
                                  job status
        """
        loguru.logger.info(f"Waiting for job {job_id} to complete...")
        # Get the initial job status
        job_status = self.get_upstream_job_status(job_id)

        # Wait for the job to complete
        elapsed_time = 0
        while job_status not in self.TERMINAL_STATUS:
            if max_wait_time_sec and elapsed_time >= max_wait_time_sec:
                loguru.logger.info(f"Job {job_id} did not complete within the maximum wait time.")
                break
            await asyncio.sleep(5)
            elapsed_time += 5
            job_status = self.get_upstream_job_status(job_id)

        # Once the job is finished, retrieve the log and store it in the internal db
        self.get_job_logs(job_id)

        return job_status

    async def handle_inference_job(self, job_id: UUID, request: JobCreate):
        """Long term we maybe want to move logic about how to handle a specific job
        to be separate from the job service. However, for now, we will keep it here.
        This function can be attached to the jobs that run inference so that the results will
        get added to the dataset db. The job routes that store the results
        in the db will add this function as a background task after the job is created.
        """
        loguru.logger.info("Handling inference job result")

        await self.wait_for_job_complete(job_id)
        self._add_dataset_to_db(
            job_id,
            request,
            self._dataset_service.s3_filesystem,
        )

    def add_background_task(self, background_tasks: BackgroundTasks, task: callable, *args):
        """Adds a background task to the background tasks queue."""
        background_tasks.add_task(task, *args)

    def generate_inference_job_config(self, request: JobCreate, record_id: UUID, dataset_path: str, storage_path: str):
        job_config = InferenceJobConfig(
            name=f"{request.name}/{record_id}",
            dataset=IDatasetConfig(path=dataset_path),
            job=InferJobConfig(
                max_samples=request.max_samples,
                storage_path=storage_path,
                # TODO Should be unnecessary, check
                output_field=request.job_config.output_field or "predictions",
            ),
        )
<<<<<<< HEAD
        # Maybe use just the protocol to decide?
        match request.job_config.model:
            case "oai://gpt-4o-mini" | "oai://gpt-4o":
                job_config.inference_server = InferenceServerConfig(
                    base_url=self._set_model_type(request),
                    engine=request.job_config.model,
                    # FIXME Inferences may not always be summarizations!
                    system_prompt=request.job_config.system_prompt,
                    max_retries=3,
                )
                job_config.params = SamplingParameters(
                    max_tokens=request.job_config.max_tokens,
                    frequency_penalty=request.job_config.frequency_penalty,
                    temperature=request.job_config.temperature,
                    top_p=request.job_config.top_p,
                )
            case "mistral://open-mistral-7b":
                job_config.inference_server = InferenceServerConfig(
                    base_url=self._set_model_type(request),
                    engine=request.job_config.model,
                    system_prompt=request.job_config.system_prompt,
                    max_retries=3,
                )
                job_config.params = SamplingParameters(
                    max_tokens=request.job_config.max_tokens,
                    frequency_penalty=request.job_config.frequency_penalty,
                    temperature=request.job_config.temperature,
                    top_p=request.job_config.top_p,
                )
            case "ds://deepseek-chat" | "ds://deepseek-reasoner":
                job_config.inference_server = InferenceServerConfig(
                    base_url=self._set_model_type(request),
                    engine=request.job_config.model,
                    system_prompt=request.job_config.system_prompt,
                    max_retries=3,
                )
                job_config.params = SamplingParameters(
                    max_tokens=request.job_config.max_tokens,
                    frequency_penalty=request.job_config.frequency_penalty,
                    temperature=request.job_config.temperature,
                    top_p=request.job_config.top_p,
                )
            case "llamafile://mistralai/mistral-7b-instruct-v0.2":
                job_config.inference_server = InferenceServerConfig(
                    base_url=self._set_model_type(request),
                    engine=request.job_config.model,
                    system_prompt=request.job_config.system_prompt,
                    max_retries=3,
                )
                job_config.params = SamplingParameters(
                    max_tokens=request.job_config.max_tokens,
                    frequency_penalty=request.job_config.frequency_penalty,
                    temperature=request.job_config.temperature,
                    top_p=request.job_config.top_p,
                )
            case _:
                if request.job_config.model_url and request.job_config.model_url.startswith("http://"):
                    job_config.inference_server = InferenceServerConfig(
                        base_url=self._set_model_type(request),
                        engine=request.job_config.model,
                        system_prompt=request.job_config.system_prompt,
                        max_retries=3,
                    )
                    job_config.params = SamplingParameters(
                        max_tokens=request.job_config.max_tokens,
                        frequency_penalty=request.job_config.frequency_penalty,
                        temperature=request.job_config.temperature,
                        top_p=request.job_config.top_p,
                    )
                else:
                    job_config.hf_pipeline = HfPipelineConfig(
                        model_uri=request.job_config.model,
                        task=request.job_config.task,
                        accelerator=request.job_config.accelerator,
                        revision=request.job_config.revision,
                        use_fast=request.job_config.use_fast,
                        trust_remote_code=request.job_config.trust_remote_code,
                        torch_dtype=request.job_config.torch_dtype,
                        max_new_tokens=500,
                    )
=======
        if request.job_config.provider == "hf":
            # Custom logic: if provider is hf, we run the hf model inside the ray job
            job_config.hf_pipeline = HfPipelineConfig(
                model_name_or_path=request.job_config.model,
                task=request.job_config.task,
                accelerator=request.job_config.accelerator,
                revision=request.job_config.revision,
                use_fast=request.job_config.use_fast,
                trust_remote_code=request.job_config.trust_remote_code,
                torch_dtype=request.job_config.torch_dtype,
                max_new_tokens=500,
            )
        else:
            # It will be a pass through to LiteLLM
            job_config.inference_server = InferenceServerConfig(
                base_url=request.job_config.base_url if request.job_config.base_url else None,
                model=request.job_config.model,
                provider=request.job_config.provider,
                system_prompt=request.job_config.system_prompt or settings.DEFAULT_SUMMARIZER_PROMPT,
                max_retries=3,
            )
            job_config.params = SamplingParameters(
                max_tokens=request.job_config.max_tokens,
                frequency_penalty=request.job_config.frequency_penalty,
                temperature=request.job_config.temperature,
                top_p=request.job_config.top_p,
            )

>>>>>>> b56a47a8
        return job_config

    def generate_evaluation_job_config(self, request: JobCreate, record_id: UUID, dataset_path: str, storage_path: str):
        job_config = EvalJobConfig(
            name=f"{request.name}/{record_id}",
            dataset=ELDatasetConfig(path=dataset_path),
            evaluation=EvaluationConfig(
                metrics=request.job_config.metrics,
                max_samples=request.max_samples,
                return_input_data=True,
                return_predictions=True,
                storage_path=storage_path,
            ),
        )
        return job_config

    def create_job(
        self,
        request: JobCreate,
        experiment_id: UUID = None,
    ) -> JobResponse:
        """Creates a new evaluation workload to run on Ray and returns the response status."""
        # Typing won't allow other job_type's
        job_type = request.job_config.job_type

        # Create a db record for the job
        # To find the experiment that a job belongs to,
        # we'd use https://mlflow.org/docs/latest/python_api/mlflow.client.html#mlflow.client.MlflowClient.search_runs
        record = self.job_repo.create(name=request.name, description=request.description, job_type=job_type)

        # TODO defer to specific job
        if job_type == JobType.INFERENCE and not request.job_config.output_field:
            request.job_config.output_field = "predictions"

        dataset_s3_path = self._dataset_service.get_dataset_s3_path(request.dataset)
        if job_type == JobType.INFERENCE:
            job_config = self.generate_inference_job_config(request, record.id, dataset_s3_path, self.storage_path)
        elif job_type == JobType.EVALUATION:
            job_config = self.generate_evaluation_job_config(request, record.id, dataset_s3_path, self.storage_path)
        else:
            # This should not happen since the job_type's are type checked
            raise Exception("Unknown job type")

        # eval_config_args is used to map input configuration parameters with
        # command parameters provided via command line to the ray job.
        # To do this, we use a dict where keys are parameter names as they'd
        # appear on the command line and the values are the respective params.

        # ...and use directly Job*Config(request.job.config.model_dump_json())
        job_config_args = {
            "--config": job_config.model_dump_json(exclude_unset=True, exclude_none=True),
        }

        # Prepare the job configuration that will be sent to submit the ray job.
        # This includes both the command that is going to be executed and its
        # arguments defined in eval_config_args
        job_settings = self.job_settings[job_type]

        ray_config = JobConfig(
            job_id=record.id,
            job_type=job_type,
            command=job_settings["command"],
            args=job_config_args,
        )

        # build runtime ENV for workers
        runtime_env_vars = {"MZAI_JOB_ID": str(record.id)}
        settings.inherit_ray_env(runtime_env_vars)

        # set num_gpus per worker (zero if we are just hitting a service)
        if job_type == JobType.INFERENCE and not request.job_config.provider == "hf":
            worker_gpus = job_settings["ray_worker_gpus_fraction"]
        else:
            worker_gpus = job_settings["ray_worker_gpus"]

        runtime_env = {
            "pip": job_settings["pip"],
            "working_dir": job_settings["work_dir"],
            "env_vars": runtime_env_vars,
        }

        metadata = {"job_type": job_type}

        loguru.logger.info("runtime env setup...")
        loguru.logger.info(f"{runtime_env}")

        entrypoint = RayJobEntrypoint(
            config=ray_config, metadata=metadata, runtime_env=runtime_env, num_gpus=worker_gpus
        )
        loguru.logger.info("Submitting {job_type} Ray job...")
        submit_ray_job(self.ray_client, entrypoint)

        # NOTE: Only inference jobs can store results in a dataset atm. Among them:
        # - prediction jobs are run in a workflow before evaluations => they trigger dataset saving
        #   at workflow level so it is prepended to the eval job
        # - annotation jobs do not run in workflows => they trigger dataset saving here at job level
        # As JobType.ANNOTATION is not used uniformly throughout our code yet, we rely on the already
        # existing `store_to_dataset` parameter to explicitly trigger this in the annotation case
        if job_type == JobType.INFERENCE and request.job_config.store_to_dataset:
            self.add_background_task(self._background_tasks, self.handle_inference_job, record.id, request)

        loguru.logger.info("Getting response...")
        return JobResponse.model_validate(record)

    def get_job(self, job_id: UUID) -> JobResponse:
        """Gets a job from the repository (database) by ID.

        :param job_id: the ID of the job to retrieve
        :return: the job record which includes information on whether a job belongs to an experiment
        :rtype: JobRecord
        :raises JobNotFoundError: If the job does not exist
        """
        record = self._get_job_record(job_id)
        loguru.logger.info(f"Obtaining info for job {job_id}: {record.name}")

        if record.status == JobStatus.FAILED or record.status == JobStatus.SUCCEEDED:
            return JobResponse.model_validate(record)

        # get job status from ray
        job_status = self.ray_client.get_job_status(job_id)
        loguru.logger.info(f"Obtaining info from ray for job {job_id}: {job_status}")

        # update job status in the DB if it differs from the current status
        if job_status.lower() != record.status.value.lower():
            record = self._update_job_record(job_id, status=job_status.lower())

        return JobResponse.model_validate(record)

    def list_jobs(
        self,
        skip: int = DEFAULT_SKIP,
        limit: int = DEFAULT_LIMIT,
        job_types: list[str] = (),
    ) -> ListingResponse[JobResponse]:
        # It would be better if we could just feed an empty dict,
        # but this complicates things at the ORM level,
        # see https://docs.sqlalchemy.org/en/20/core/sqlelement.html#sqlalchemy.sql.expression.or_
        records = self.job_repo.list(
            skip,
            limit,
            criteria=[or_(*[JobRecord.job_type == job_type for job_type in job_types])],
        )
        total = len(records)
        return ListingResponse(
            total=total,
            items=[self.get_job(record.id) for record in records],
        )

    def update_job_status(
        self,
        job_id: UUID,
        status: JobStatus,
    ) -> JobResponse:
        """Updates the status of a job.

        :param job_id: the ID of the job to update
        :param status: the status to update the job with
        :return: the updated job information
        :rtype: JobResponse
        :raises JobNotFoundError: If the job does not exist
        """
        record = self._update_job_record(job_id, status=status)
        return JobResponse.model_validate(record)

    def get_job_result(self, job_id: UUID) -> JobResultResponse:
        """Return job results metadata if available in the DB.

        :param job_id: the ID of the job to retrieve results for
        :return: the job results metadata
        :rtype: JobResultResponse
        :raises JobNotFoundError: if the job does not exist
        """
        result_record = self.result_repo.get_by_job_id(job_id)
        if result_record is None:
            raise JobNotFoundError(job_id) from None

        return JobResultResponse.model_validate(result_record)

    def get_job_result_download(self, job_id: UUID) -> JobResultDownloadResponse:
        """Return job results file URL for downloading."""
        # Generate presigned download URL for the object
        result_key = self._get_results_s3_key(job_id)
        download_url = self._dataset_service.s3_client.generate_presigned_url(
            "get_object",
            Params={
                "Bucket": settings.S3_BUCKET,
                "Key": result_key,
            },
            ExpiresIn=settings.S3_URL_EXPIRATION,
        )
        return JobResultDownloadResponse(id=job_id, download_url=download_url)<|MERGE_RESOLUTION|>--- conflicted
+++ resolved
@@ -348,88 +348,6 @@
                 output_field=request.job_config.output_field or "predictions",
             ),
         )
-<<<<<<< HEAD
-        # Maybe use just the protocol to decide?
-        match request.job_config.model:
-            case "oai://gpt-4o-mini" | "oai://gpt-4o":
-                job_config.inference_server = InferenceServerConfig(
-                    base_url=self._set_model_type(request),
-                    engine=request.job_config.model,
-                    # FIXME Inferences may not always be summarizations!
-                    system_prompt=request.job_config.system_prompt,
-                    max_retries=3,
-                )
-                job_config.params = SamplingParameters(
-                    max_tokens=request.job_config.max_tokens,
-                    frequency_penalty=request.job_config.frequency_penalty,
-                    temperature=request.job_config.temperature,
-                    top_p=request.job_config.top_p,
-                )
-            case "mistral://open-mistral-7b":
-                job_config.inference_server = InferenceServerConfig(
-                    base_url=self._set_model_type(request),
-                    engine=request.job_config.model,
-                    system_prompt=request.job_config.system_prompt,
-                    max_retries=3,
-                )
-                job_config.params = SamplingParameters(
-                    max_tokens=request.job_config.max_tokens,
-                    frequency_penalty=request.job_config.frequency_penalty,
-                    temperature=request.job_config.temperature,
-                    top_p=request.job_config.top_p,
-                )
-            case "ds://deepseek-chat" | "ds://deepseek-reasoner":
-                job_config.inference_server = InferenceServerConfig(
-                    base_url=self._set_model_type(request),
-                    engine=request.job_config.model,
-                    system_prompt=request.job_config.system_prompt,
-                    max_retries=3,
-                )
-                job_config.params = SamplingParameters(
-                    max_tokens=request.job_config.max_tokens,
-                    frequency_penalty=request.job_config.frequency_penalty,
-                    temperature=request.job_config.temperature,
-                    top_p=request.job_config.top_p,
-                )
-            case "llamafile://mistralai/mistral-7b-instruct-v0.2":
-                job_config.inference_server = InferenceServerConfig(
-                    base_url=self._set_model_type(request),
-                    engine=request.job_config.model,
-                    system_prompt=request.job_config.system_prompt,
-                    max_retries=3,
-                )
-                job_config.params = SamplingParameters(
-                    max_tokens=request.job_config.max_tokens,
-                    frequency_penalty=request.job_config.frequency_penalty,
-                    temperature=request.job_config.temperature,
-                    top_p=request.job_config.top_p,
-                )
-            case _:
-                if request.job_config.model_url and request.job_config.model_url.startswith("http://"):
-                    job_config.inference_server = InferenceServerConfig(
-                        base_url=self._set_model_type(request),
-                        engine=request.job_config.model,
-                        system_prompt=request.job_config.system_prompt,
-                        max_retries=3,
-                    )
-                    job_config.params = SamplingParameters(
-                        max_tokens=request.job_config.max_tokens,
-                        frequency_penalty=request.job_config.frequency_penalty,
-                        temperature=request.job_config.temperature,
-                        top_p=request.job_config.top_p,
-                    )
-                else:
-                    job_config.hf_pipeline = HfPipelineConfig(
-                        model_uri=request.job_config.model,
-                        task=request.job_config.task,
-                        accelerator=request.job_config.accelerator,
-                        revision=request.job_config.revision,
-                        use_fast=request.job_config.use_fast,
-                        trust_remote_code=request.job_config.trust_remote_code,
-                        torch_dtype=request.job_config.torch_dtype,
-                        max_new_tokens=500,
-                    )
-=======
         if request.job_config.provider == "hf":
             # Custom logic: if provider is hf, we run the hf model inside the ray job
             job_config.hf_pipeline = HfPipelineConfig(
@@ -448,7 +366,7 @@
                 base_url=request.job_config.base_url if request.job_config.base_url else None,
                 model=request.job_config.model,
                 provider=request.job_config.provider,
-                system_prompt=request.job_config.system_prompt or settings.DEFAULT_SUMMARIZER_PROMPT,
+                system_prompt=request.job_config.system_prompt,
                 max_retries=3,
             )
             job_config.params = SamplingParameters(
@@ -458,7 +376,6 @@
                 top_p=request.job_config.top_p,
             )
 
->>>>>>> b56a47a8
         return job_config
 
     def generate_evaluation_job_config(self, request: JobCreate, record_id: UUID, dataset_path: str, storage_path: str):
