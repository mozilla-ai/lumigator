--- conflicted
+++ resolved
@@ -321,59 +321,23 @@
         # combine them into a single json file, put that back into s3, and then generate
         # a presigned URL for that file
         # check if the compiled results already exist
-<<<<<<< HEAD
-        if not self._s3_file_system.exists(f"{settings.S3_BUCKET}/{workflow_id}/compiled.json"):
-            compiled_results: dict[str, JobResultObject] = {}
-
-=======
         workflow_s3_uri = self._get_s3_uri(workflow_id)
         if not self._s3_file_system.exists(workflow_s3_uri):
-            compiled_results = {"metrics": {}, "parameters": {}, "artifacts": {}}
->>>>>>> b37394db
+            compiled_results: dict[str, JobResultObject] = {}
             for job in workflow_details.jobs:
                 # look for all parameter keys that end in "_s3_path" and download the file
                 for param in job.parameters:
                     if param["name"].endswith("_s3_path"):
-                        # download the file
                         # get the file from the S3 bucket
                         with self._s3_file_system.open(f"{param['value']}") as f:
-<<<<<<< HEAD
-                            job_results = JobResultObject.model_validate(json.loads(f.read()))
+                            job_results = JobResultObject.model_validate_json(f.read())
                             compiled_results[str(job.id)] = job_results.model_dump()
-
-            with self._s3_file_system.open(f"{settings.S3_BUCKET}/{workflow_id}/compiled.json", "w") as f:
-                f.write(json.dumps(compiled_results))
-
-        # Generate presigned download URL for the object
-        download_url = await self._s3_file_system.s3.generate_presigned_url(
-            "get_object",
-            Params={
-                "Bucket": settings.S3_BUCKET,
-                "Key": f"{workflow_id}/compiled.json",
-            },
-            ExpiresIn=settings.S3_URL_EXPIRATION,
-        )
-        workflow_details.artifacts_download_url = download_url
-=======
-                            job_results = JobResultObject.model_validate_json(f.read())
-                        # if any keys are the same, log a warning and then overwrite the key
-                        for job_result_item in job_results:
-                            if job_result_item[1] is None:
-                                loguru.logger.info(f"No {job_result_item[0]} found for job {job.id}.")
-                                continue
-                            for key in job_result_item[1].keys():
-                                if key in compiled_results[job_result_item[0]]:
-                                    loguru.logger.warning(f"Key '{key}' already exists in the results. Overwriting.")
-                                # merge the results into the compiled results
-                                compiled_results[job_result_item[0]][key] = job_result_item[1][key]
 
             # Upload the compiled results to S3.
             self._upload_to_s3(workflow_s3_uri, compiled_results)
 
         # Update the download URL in the response as compiled results are available.
         workflow_details.artifacts_download_url = await self._generate_presigned_url(workflow_id)
-
->>>>>>> b37394db
         return workflow_details
 
     async def update_workflow_status(self, workflow_id: str, status: WorkflowStatus) -> None:
@@ -474,8 +438,7 @@
         for parameter, value in data.parameters.items():
             self._client.log_param(job_id, parameter, value)
 
-<<<<<<< HEAD
-    def get_job(self, job_id: str) -> JobResults:
+    async def get_job(self, job_id: str) -> JobResults:
         """Get the results of a job (known as a Run in MLFlow).
 
         This method is used to get the metrics and parameters of a job.
@@ -484,10 +447,6 @@
         :return: The results of the job.
         :raises RunNotFoundError: If the job is not found.
         """
-=======
-    async def get_job(self, job_id: str):
-        """Get the results of a job."""
->>>>>>> b37394db
         run = self._client.get_run(job_id)
         if run.info.lifecycle_stage == "deleted":
             raise RunNotFoundError(job_id, "deleted")
