--- conflicted
+++ resolved
@@ -55,12 +55,9 @@
         raise ValueError(f"Unsupported tracking backend: {self.TRACKING_BACKEND}")
 
     # Served models
-<<<<<<< HEAD
-=======
     OAI_API_URL: str = "https://api.openai.com/v1"
     MISTRAL_API_URL: str = "https://api.mistral.ai/v1"
     DEEPSEEK_API_URL: str = "https://api.deepseek.com/v1"
->>>>>>> a9cf252b
     DEFAULT_SUMMARIZER_PROMPT: str = "You are a helpful assistant, expert in text summarization. For every prompt you receive, provide a summary of its contents in at most two sentences."  # noqa: E501
 
     # Eval job details
