--- conflicted
+++ resolved
@@ -239,23 +239,12 @@
 # Integration tests require all containers to be up, so as a safety measure
 # `test-sdk-integration-containers` is usually called and this will either
 # start them if they are not present or use the currently running ones.
-<<<<<<< HEAD
 test-backend-unit: config-generate-env
 	@source ./scripts/set_env_vars.sh "$(CONFIG_BUILD_DIR)/.env" && \
 	cd lumigator/backend/ && \
-=======
-test-backend-unit:
-	@cd lumigator/backend/; \
-	S3_BUCKET=lumigator-storage \
-	RAY_HEAD_NODE_HOST=localhost \
-	RAY_DASHBOARD_PORT=8265 \
-	SQLALCHEMY_DATABASE_URL=sqlite:////tmp/local.db \
-	MLFLOW_TRACKING_URI=http://localhost:8001 \
->>>>>>> b77156d5
 	PYTHONPATH=../jobs:$$PYTHONPATH \
 	uv run $(DEBUGPY_ARGS) -m pytest -s -o python_files="backend/tests/unit/*/test_*.py backend/tests/unit/test_*.py"
 
-<<<<<<< HEAD
 test-backend-integration: config-generate-env
 	@docker container list --all;
 	@if [ "$(IGNORE_ENV_FILE)" = "true" ]; then \
@@ -264,22 +253,6 @@
 		source ./scripts/set_env_vars.sh "$(CONFIG_BUILD_DIR)/.env"; \
 	fi && \
 	cd lumigator/backend/ && \
-=======
-test-backend-integration:
-	@cd lumigator/backend/; \
-	docker container list --all; \
-	S3_BUCKET=lumigator-storage \
-	RAY_HEAD_NODE_HOST=localhost \
-	RAY_DASHBOARD_PORT=8265 \
-	MLFLOW_TRACKING_URI=http://localhost:8001 \
-	SQLALCHEMY_DATABASE_URL=$(SQLALCHEMY_DATABASE_URL) \
-	RAY_WORKER_GPUS="0.0" \
-	RAY_WORKER_GPUS_FRACTION="0.0" \
-	INFERENCE_PIP_REQS=../jobs/inference/requirements_cpu.txt \
-	INFERENCE_WORK_DIR=../jobs/inference \
-	EVALUATOR_PIP_REQS=../jobs/evaluator/requirements.txt \
-	EVALUATOR_WORK_DIR=../jobs/evaluator \
->>>>>>> b77156d5
 	PYTHONPATH=../jobs:$$PYTHONPATH \
 	uv run $(DEBUGPY_ARGS) -m pytest -s -o python_files="backend/tests/integration/*/test_*.py"
 
