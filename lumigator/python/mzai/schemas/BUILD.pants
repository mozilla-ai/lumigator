--- conflicted
+++ resolved
@@ -1,7 +1,4 @@
 python_sources(
     name="schemas_sources",
-<<<<<<< HEAD
-=======
     sources=["*.py"],
->>>>>>> 0f4eb116
 )