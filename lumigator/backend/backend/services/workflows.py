--- conflicted
+++ resolved
@@ -5,11 +5,7 @@
 from fastapi import BackgroundTasks
 from lumigator_schemas.jobs import (
     JobCreate,
-<<<<<<< HEAD
-    JobEvalLiteConfig,
-=======
     JobEvalConfig,
->>>>>>> a9cf252b
     JobInferenceConfig,
     JobLogsResponse,
     JobResultObject,
@@ -66,22 +62,14 @@
         sequences of jobs, we'll need to refactor this function to be more generic.
         """
         # input is WorkflowCreateRequest, we need to split the configs and generate one
-<<<<<<< HEAD
-        # JobInferenceCreate and one JobEvalCreate
-=======
         # JobInferenceCreate and one JobEvalLiteCreate
->>>>>>> a9cf252b
         job_infer_config = JobInferenceConfig(
             model=request.model,
             model_url=request.model_url,
             output_field=request.inference_output_field,
             system_prompt=request.system_prompt,
-<<<<<<< HEAD
-            store_to_dataset=True,
-=======
             # we store the dataset explicitly below, so it gets queued before eval
             store_to_dataset=False,
->>>>>>> a9cf252b
         )
         job_infer_create = JobCreate(
             name=f"{request.name}-inference",
@@ -128,11 +116,7 @@
             name=f"{request.name}-evaluation",
             dataset=dataset_record.id,
             max_samples=request.max_samples,
-<<<<<<< HEAD
-            job_config=JobEvalLiteConfig(),
-=======
             job_config=JobEvalConfig(),
->>>>>>> a9cf252b
         )
 
         # submit the job
