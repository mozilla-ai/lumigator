--- conflicted
+++ resolved
@@ -29,13 +29,10 @@
     "ipykernel>=6.29.5",
     "litellm>=1.60.4",
     "loguru>=0.7.2",
-<<<<<<< HEAD
     "lumigator-schemas",
     "lumigator-sdk",
     "mlflow>=2.20.0",
-=======
     "mlflow>=2.20.3",
->>>>>>> 360e6898
     "mypy-boto3-s3>=1.36.0",
     "pytest>=8.3.4",
     "python-dotenv>=1.0.1",
