--- conflicted
+++ resolved
@@ -98,7 +98,6 @@
 
 
 def test_invalid_text_generation(job_service):
-<<<<<<< HEAD
     with pytest.raises(ValidationError) as excinfo:
         JobCreate(
             name="test_text_generation_run",
@@ -112,20 +111,4 @@
             dataset="d34dd34d-d34d-d34d-d34d-d34dd34dd34d",
         )
 
-    assert "system_prompt must be provided for text generation tasks." in str(excinfo.value)
-=======
-    request = JobCreate(
-        name="test_text_generation_run",
-        description="Test run to verify that system prompt is set.",
-        job_config=JobInferenceConfig(
-            job_type=JobType.INFERENCE, model="microsoft/Phi-3.5-mini-instruct", provider="hf", task="text-generation"
-        ),
-        dataset="d34dd34d-d34d-d34d-d34d-d34dd34dd34d",
-    )
-    with patch(
-        "backend.services.datasets.DatasetService.get_dataset_s3_path",
-        return_value="s3://bucket/path/to/dataset",
-    ):
-        with pytest.raises(JobValidationError):
-            job_service.create_job(request=request)
->>>>>>> b56a47a8
+    assert "system_prompt must be provided for text generation tasks." in str(excinfo.value)