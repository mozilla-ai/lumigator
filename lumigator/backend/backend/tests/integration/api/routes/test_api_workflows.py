import time
from http import HTTPStatus
from uuid import UUID

import pytest
import requests
from fastapi.testclient import TestClient
from httpx import HTTPStatusError, RequestError
from inference.schemas import GenerationConfig, InferenceJobConfig, InferenceServerConfig
from loguru import logger
from lumigator_schemas.datasets import DatasetFormat, DatasetResponse
from lumigator_schemas.experiments import GetExperimentResponse
from lumigator_schemas.extras import ListingResponse
from lumigator_schemas.jobs import (
    JobInferenceConfig,
    JobInferenceCreate,
    JobLogsResponse,
    JobResponse,
    JobResultDownloadResponse,
    JobResultObject,
    JobStatus,
    JobType,
)
from lumigator_schemas.secrets import SecretUploadRequest
from lumigator_schemas.tasks import TaskType
from lumigator_schemas.workflows import WorkflowDetailsResponse, WorkflowResponse, WorkflowStatus
from pydantic import PositiveInt, ValidationError

from backend.main import app
from backend.tests.conftest import (
    MAX_POLLS,
    POLL_WAIT_TIME,
    TEST_CAUSAL_MODEL,
    TEST_SEQ2SEQ_MODEL,
    wait_for_job,
)

POST_HEADER = {
    "accept": "application/json",
    "Content-Type": "application/json",
}


@app.on_event("startup")
def test_health_ok(local_client: TestClient):
    response = local_client.get("/health/")
    assert response.status_code == 200


def test_upload_data_launch_job(
    local_client: TestClient,
    dialog_dataset,
    dependency_overrides_services,
):
    response = local_client.get("/health")
    assert response.status_code == 200

    logger.info("Running test...")
    # store how many ds are in the db before we start
    get_ds_response = local_client.get("/datasets/")
    assert get_ds_response.status_code == 200
    get_ds = ListingResponse[DatasetResponse].model_validate(get_ds_response.json())

    create_response = local_client.post(
        "/datasets/",
        data={},
        files={"dataset": dialog_dataset, "format": (None, DatasetFormat.JOB.value)},
    )

    assert create_response.status_code == 201

    created_dataset = DatasetResponse.model_validate(create_response.json())

    get_ds_before_response = local_client.get("/datasets/")
    assert get_ds_before_response.status_code == 200
    get_ds_before = ListingResponse[DatasetResponse].model_validate(get_ds_before_response.json())
    assert get_ds_before.total == get_ds.total + 1

    infer_payload = {
        "name": "test_run_hugging_face",
        "description": "Test run for Huggingface model",
        "dataset": str(created_dataset.id),
        "max_samples": 10,
        "job_config": {
            "job_type": JobType.INFERENCE,
            "model": TEST_SEQ2SEQ_MODEL,
            "provider": "hf",
            "output_field": "predictions",
            "store_to_dataset": True,
        },
    }
    create_inference_job_response = local_client.post("/jobs/inference/", headers=POST_HEADER, json=infer_payload)
    assert create_inference_job_response.status_code == 201

    create_inference_job_response_model = JobResponse.model_validate(create_inference_job_response.json())

    assert wait_for_job(local_client, create_inference_job_response_model.id)

    logs_infer_job_response = local_client.get(f"/jobs/{create_inference_job_response_model.id}/logs")
    logs_infer_job_response_model = JobLogsResponse.model_validate(logs_infer_job_response.json())
    logger.info(f"-- infer logs -- {create_inference_job_response_model.id}")
    logger.info(f"#{logs_infer_job_response_model.logs}#")

    # retrieve the DS for the infer job...
    output_infer_job_response = local_client.get(f"/jobs/{create_inference_job_response_model.id}/dataset")
    assert output_infer_job_response is not None
    assert output_infer_job_response.status_code == 200

    output_infer_job_response_model = DatasetResponse.model_validate(output_infer_job_response.json())
    assert output_infer_job_response_model is not None

    eval_payload = {
        "name": "test_run_hugging_face",
        "description": "Test run for Huggingface model",
        "dataset": str(output_infer_job_response_model.id),
        "max_samples": 10,
        "job_config": {
            "job_type": JobType.EVALUATION,
            "metrics": ["rouge", "meteor"],
            "model": TEST_SEQ2SEQ_MODEL,
            "provider": "hf",
        },
    }

    create_evaluation_job_response = local_client.post("/jobs/evaluator/", headers=POST_HEADER, json=eval_payload)
    assert create_evaluation_job_response.status_code == 201

    create_evaluation_job_response_model = JobResponse.model_validate(create_evaluation_job_response.json())

    assert wait_for_job(local_client, create_evaluation_job_response_model.id)

    logs_evaluation_job_response = local_client.get(f"/jobs/{create_evaluation_job_response_model.id}/logs")
    logs_evaluation_job_response_model = JobLogsResponse.model_validate(logs_evaluation_job_response.json())
    logger.info(f"-- eval logs -- {create_evaluation_job_response_model.id}")
    logger.info(f"#{logs_evaluation_job_response_model.logs}#")

    # FIXME Either remove the store_to_dataset option, or
    # restore it to the jobs service
    get_ds_after_response = local_client.get("/datasets/")
    assert get_ds_after_response.status_code == 200
    get_ds_after = ListingResponse[DatasetResponse].model_validate(get_ds_after_response.json())
    assert get_ds_after.total == get_ds_before.total + 1

    get_all_jobs = local_client.get("/jobs")
    assert (ListingResponse[JobResponse].model_validate(get_all_jobs.json())).total == 2
    get_jobs_infer = local_client.get("/jobs?job_types=inference")
    assert (ListingResponse[JobResponse].model_validate(get_jobs_infer.json())).total == 1
    get_jobs_eval = local_client.get("/jobs?job_types=evaluator")
    assert (ListingResponse[JobResponse].model_validate(get_jobs_eval.json())).total == 1


@pytest.mark.parametrize("unnanotated_dataset", ["dialog_empty_gt_dataset", "dialog_no_gt_dataset"])
def test_upload_data_no_gt_launch_annotation(
    request: pytest.FixtureRequest,
    local_client: TestClient,
    unnanotated_dataset,
    dependency_overrides_services,
):
    dataset = request.getfixturevalue(unnanotated_dataset)
    create_response = local_client.post(
        "/datasets/",
        data={},
        files={"dataset": dataset, "format": (None, DatasetFormat.JOB.value)},
    )

    assert create_response.status_code == 201

    created_dataset = DatasetResponse.model_validate(create_response.json())

    annotation_payload = {
        "name": "test_annotate",
        "description": "Test run for Huggingface model",
        "dataset": str(created_dataset.id),
        "max_samples": 2,
        "job_config": {"job_type": JobType.ANNOTATION, "task": "summarization"},
    }
    create_annotation_job_response = local_client.post("/jobs/annotate/", headers=POST_HEADER, json=annotation_payload)
    assert create_annotation_job_response.status_code == 201

    create_annotation_job_response_model = JobResponse.model_validate(create_annotation_job_response.json())

    assert wait_for_job(local_client, create_annotation_job_response_model.id)

    logs_annotation_job_response = local_client.get(f"/jobs/{create_annotation_job_response_model.id}/logs")
    logger.info(logs_annotation_job_response)
    logs_annotation_job_response_model = JobLogsResponse.model_validate(logs_annotation_job_response.json())
    logger.info(f"-- infer logs -- {create_annotation_job_response_model.id}")
    logger.info(f"#{logs_annotation_job_response_model.logs}#")

    logs_annotation_job_results = local_client.get(f"/jobs/{create_annotation_job_response_model.id}/result/download")
    logs_annotation_job_results_model = JobResultDownloadResponse.model_validate(logs_annotation_job_results.json())
    logger.info(f"Download url: {logs_annotation_job_results_model.download_url}")
    annotation_job_results_url = requests.get(
        logs_annotation_job_results_model.download_url,
        timeout=5,  # 5 seconds
    )
    logs_annotation_job_output = JobResultObject.model_validate(annotation_job_results_url.json())
    assert logs_annotation_job_output.artifacts["predictions"] is None
    assert logs_annotation_job_output.artifacts["ground_truth"] is not None
    logger.info(f"Created results: {logs_annotation_job_output}")


def check_backend_health_status(local_client: TestClient):
    """Check the backend health status."""
    response = local_client.get("/health")
    assert response.status_code == 200


def check_initial_dataset_count(local_client: TestClient):
    """Check the initial dataset count."""
    get_ds_response = local_client.get("/datasets/")
    assert get_ds_response.status_code == 200
    return ListingResponse[DatasetResponse].model_validate(get_ds_response.json())


def upload_dataset(local_client: TestClient, dataset):
    """Upload a dataset."""
    create_response = local_client.post(
        "/datasets/",
        data={},
        files={"dataset": dataset, "format": (None, DatasetFormat.JOB.value)},
    )
    assert create_response.status_code == 201
    return DatasetResponse.model_validate(create_response.json())


def check_dataset_count_after_upload(local_client: TestClient, initial_count):
    """Check the dataset count after uploading a dataset."""
    get_ds_after_response = local_client.get("/datasets/")
    assert get_ds_after_response.status_code == 200
    get_ds_after = ListingResponse[DatasetResponse].model_validate(get_ds_after_response.json())
    assert get_ds_after.total == initial_count.total + 1
    return get_ds_after


def create_experiment(local_client: TestClient, dataset_id: UUID, task_definition: dict):
    """Create an experiment."""
    experiment = local_client.post(
        "/experiments/",
        headers=POST_HEADER,
        json={
            "name": "test_create_exp_workflow_check_results",
            "description": "Test for an experiment with associated workflows",
            "task_definition": task_definition,
            "dataset": str(dataset_id),
            "max_samples": 1,
        },
    )
    assert experiment.status_code == 201
    return experiment.json()["id"]


def run_workflow(
    local_client: TestClient,
    experiment_id,
    workflow_name,
    model: str,
    job_timeout_sec: PositiveInt | None = None,
):
    """Run a workflow for the experiment."""
    workflow_payload = {
        "name": workflow_name,
        "description": "Test workflow for inf and eval",
        "model": model,
        "provider": "hf",
        "experiment_id": experiment_id,
        "job_timeout_sec": 60 * 3,
    }
    # The timeout cannot be 0
    if job_timeout_sec:
        workflow_payload["job_timeout_sec"] = job_timeout_sec
    workflow = WorkflowResponse.model_validate(
        local_client.post(
            "/workflows/",
            headers=POST_HEADER,
            json=workflow_payload,
        ).json()
    )
    return workflow


def validate_experiment_results(local_client: TestClient, experiment_id, workflow_details):
    """Validate experiment results."""
    experiment_results = GetExperimentResponse.model_validate(local_client.get(f"/experiments/{experiment_id}").json())
    assert workflow_details.experiment_id == experiment_results.id
    assert len(experiment_results.workflows) == 1
    assert workflow_details.model_dump(exclude={"artifacts_download_url"}) == experiment_results.workflows[
        0
    ].model_dump(exclude={"artifacts_download_url"})


def validate_updated_experiment_results(
    local_client: TestClient, experiment_id, workflow_1_details, workflow_2_details
):
    """Validate updated experiment results."""
    experiment_results = GetExperimentResponse.model_validate(local_client.get(f"/experiments/{experiment_id}").json())
    assert len(experiment_results.workflows) == 2
    assert workflow_1_details.model_dump(exclude={"artifacts_download_url"}) in [
        w.model_dump(exclude={"artifacts_download_url"}) for w in experiment_results.workflows
    ]
    assert workflow_2_details.model_dump(exclude={"artifacts_download_url"}) in [
        w.model_dump(exclude={"artifacts_download_url"}) for w in experiment_results.workflows
    ]


def retrieve_and_validate_workflow_logs(local_client: TestClient, workflow_id):
    """Retrieve and validate workflow logs."""
    logs_job_response = local_client.get(f"/workflows/{workflow_id}/logs")
    logs = JobLogsResponse.model_validate(logs_job_response.json())
    assert logs.logs is not None
    assert "Inference results stored at" in logs.logs
    assert "Storing evaluation results to" in logs.logs
    assert "Storing evaluation results for S3 to" in logs.logs
    assert logs.logs.index("Inference results stored at") < logs.logs.index("Storing evaluation results to")
    assert logs.logs.index("Inference results stored at") < logs.logs.index("Storing evaluation results for S3 to")


def delete_experiment_and_validate(local_client: TestClient, experiment_id):
    """Delete the experiment and ensure associated workflows are also deleted."""
    local_client.delete(f"/experiments/{experiment_id}")
    response = local_client.get(f"/experiments/{experiment_id}")
    assert response.status_code == 404


def list_experiments(local_client: TestClient):
    response = local_client.get("/experiments/").json()
    ListingResponse[GetExperimentResponse].model_validate(response)


def check_artifacts_times(artifacts_url: str):
    response = requests.get(artifacts_url, timeout=5)  # 5 second timeout
    response.raise_for_status()
    data = response.json()
    assert "artifacts" in data
    artifacts = data["artifacts"]
    assert "evaluation_time" in artifacts
    assert "inference_time" in artifacts


@pytest.mark.integration
@pytest.mark.parametrize(
    "dataset_name, task_definition, model",
    [
        ("dialog_dataset", {"task": "summarization"}, TEST_SEQ2SEQ_MODEL),
        (
            "mock_translation_dataset",
            {"task": "translation", "source_language": "en", "target_language": "de"},
            TEST_CAUSAL_MODEL,
        ),
    ],
)
def test_full_experiment_launch(
    local_client: TestClient,
    dataset_name: str,
    task_definition: dict,
    model: str,
    request,
    dependency_overrides_services,
):
    """This is the main integration test: it checks:
    * The backend health status
    * Uploading a dataset
    * Creating an experiment
    * Running workflows for the experiment
    * Waiting for workflows to complete
    * Validating experiment results
    * Adding additional workflows to the experiment
    * Validating updated experiment results
    * Retrieving and validating workflow logs
    * Deleting the experiment and ensuring associated workflows are also deleted
    """
    dataset = request.getfixturevalue(dataset_name)

    check_backend_health_status(local_client)
    initial_count = check_initial_dataset_count(local_client)
    dataset = upload_dataset(local_client, dataset)
    check_dataset_count_after_upload(local_client, initial_count)
    experiment_id = create_experiment(local_client, dataset.id, task_definition)
    workflow_1 = run_workflow(local_client, experiment_id, "Workflow_1", model)
    workflow_1_details = wait_for_workflow_complete(local_client, workflow_1.id)
    assert workflow_1_details
    assert workflow_1_details.artifacts_download_url
    check_artifacts_times(workflow_1_details.artifacts_download_url)
    validate_experiment_results(local_client, experiment_id, workflow_1_details)
    workflow_2 = run_workflow(local_client, experiment_id, "Workflow_2", model)
    workflow_2_details = wait_for_workflow_complete(local_client, workflow_2.id)
    assert workflow_2_details
    assert workflow_2_details.artifacts_download_url
    check_artifacts_times(workflow_2_details.artifacts_download_url)
    list_experiments(local_client)
    validate_updated_experiment_results(local_client, experiment_id, workflow_1_details, workflow_2_details)
    retrieve_and_validate_workflow_logs(local_client, workflow_1_details.id)
    delete_experiment_and_validate(local_client, experiment_id)


@pytest.mark.integration
def test_timedout_experiment(local_client: TestClient, dialog_dataset, dependency_overrides_services):
    """This is the main integration test: it checks:
    * The backend health status
    * Uploading a dataset
    * Creating an experiment
    * Running workflows for the experiment (max 1 sec timeout)
    * Check that the workflow is in failed state
    * Check that the job is in stopped state
    """
    # Hardcoded values for summarization
    task_definition = {"task": "summarization"}

    check_backend_health_status(local_client)
    initial_count = check_initial_dataset_count(local_client)
    dataset = upload_dataset(local_client, dialog_dataset)
    check_dataset_count_after_upload(local_client, initial_count)
    experiment_id = create_experiment(local_client, dataset.id, task_definition)
    workflow_1 = run_workflow(
        local_client,
        experiment_id,
        "Workflow_1",
        model=TEST_SEQ2SEQ_MODEL,
        job_timeout_sec=1,
    )
    workflow_1_details = wait_for_workflow_complete(local_client, workflow_1.id)
    assert workflow_1_details.status == WorkflowStatus.FAILED
    for job in workflow_1_details.jobs:
        all_params = {param["name"]: param["value"] for param in job.parameters if "name" in param and "value" in param}
        response = local_client.get(f"/jobs/{all_params['ray_job_id']}")
        response_json = response.json()
        assert response.status_code == 200
        assert (JobResponse(**response_json)).status.value == JobStatus.STOPPED


def test_experiment_non_existing(local_client: TestClient, dependency_overrides_services):
    non_existing_id = "d34dbeef-4bea-4d19-ad06-214202165812"
    response = local_client.get(f"/experiments/{non_existing_id}")
    assert response.status_code == 404
    assert response.json()["detail"] == f"Experiment with ID {non_existing_id} not found"


def test_job_non_existing(local_client: TestClient, dependency_overrides_services):
    non_existing_id = "d34dbeef-4bea-4d19-ad06-214202165812"
    response = local_client.get(f"/jobs/{non_existing_id}")
    assert response.status_code == 404
    assert response.json()["detail"] == f"Job with ID {non_existing_id} not found"


<<<<<<< HEAD
def wait_for_workflow_complete(
    local_client: TestClient,
    workflow_id: UUID,
    timeout_seconds: int = 300,
    initial_poll_interval_seconds: float = 1.0,
    max_poll_interval_seconds: float = 10.0,
    backoff_factor: float = 1.5,
):
    start_time = time.time()
    workflow_status = WorkflowStatus.CREATED
    status_retrieved = False
    poll_interval = initial_poll_interval_seconds

    logger.info(f"Waiting for workflow {workflow_id} to complete (timeout {timeout_seconds} seconds)...")

    while time.time() - start_time < timeout_seconds:
        try:
            response = local_client.get(f"/workflows/{workflow_id}")
            response.raise_for_status()

            workflow_details = WorkflowDetailsResponse.model_validate(response.json())
            workflow_status = workflow_details.status
            status_retrieved = True

            if workflow_status in {WorkflowStatus.SUCCEEDED, WorkflowStatus.FAILED}:
                logger.info(f"Workflow {workflow_id} completed with status: {workflow_status}")
                return workflow_details

            logger.info(f"Workflow {workflow_id}, current status: {workflow_status}")

        except (RequestError, HTTPStatusError) as e:
            logger.error(f"Workflow {workflow_id}, request failed (HTTP): {e}")
        except ValidationError as e:
            logger.error(f"Workflow {workflow_id}, response parse error: {e}")

        time.sleep(poll_interval)
        poll_interval = min(poll_interval * backoff_factor, max_poll_interval_seconds)

    raise TimeoutError(
        f"Workflow {workflow_id} did not complete within {timeout_seconds} seconds.(last status: {workflow_status})"
        if status_retrieved
        else "(status never retrieved)"
    )
=======
def wait_for_workflow_complete(local_client: TestClient, workflow_id: UUID) -> WorkflowDetailsResponse | None:
    """Wait for the workflow to complete, including post-completion processing for successful
    workflows to create compiled results.

    Makes a total of ``MAX_POLLS`` (as configured in the ``conftest.py``).
    Sleeps for ``POLL_WAIT_TIME`` seconds between each poll (as configured in the ``conftest.py``).

    :param local_client: The test client.
    :param workflow_id: The workflow ID of the workflow to wait for.
    :return: The workflow details, or ``None`` if the workflow did not reach the required completed state
                within the maximum number of polls.
    """
    attempt = 0
    max_attempts = MAX_POLLS
    wait_duration = POLL_WAIT_TIME

    while attempt < max_attempts:
        # Allow the waiting interval if we're coming around again.
        if attempt > 0:
            time.sleep(wait_duration)

        attempt += 1
        try:
            response = local_client.get(f"/workflows/{workflow_id}")
            response.raise_for_status()
            # Validation failure will raise an exception (``ValidationError``) which is fine
            # as if we're getting a response we expect it to be valid.
            workflow = WorkflowDetailsResponse.model_validate(response.json())
        except (RequestError, HTTPStatusError) as e:
            # Log the error but allow us to retry the request until we've maxed out our attempts.
            logger.warning(f"Workflow: {workflow_id}, request: ({attempt}/{max_attempts}) failed: {e}")
            continue

        # Check if the workflow is not in a terminal state.
        if workflow.status not in {WorkflowStatus.SUCCEEDED, WorkflowStatus.FAILED}:
            logger.info(
                f"Workflow: {workflow_id}, "
                f"request: ({attempt}/{max_attempts}), "
                f"status: {workflow.status}, "
                f"not in terminal state"
            )
            continue

        # If the workflow failed, we can stop checking.
        if workflow.status == WorkflowStatus.FAILED:
            return workflow

        # The workflow was successful, but we need the artifacts download url to be populated.
        if not workflow.artifacts_download_url:
            logger.info(
                f"Workflow: {workflow_id}, "
                f"request: ({attempt}/{max_attempts}), "
                f"status: {workflow.status}, "
                f"artifacts not ready"
            )
            continue

        logger.info(
            f"Workflow: {workflow_id},"
            f"request: ({attempt}/{max_attempts}), "
            f"status: {workflow.status}, "
            f"succeeded and processed)"
        )
        return workflow

    # Couldn't get the workflow details within the maximum number of polls.
    return None
>>>>>>> 5475aa0a


def _test_launch_job_with_secret(
    local_client: TestClient,
    dialog_dataset,
    dependency_overrides_services,
):
    logger.info("Running test...")
    ko_secret = SecretUploadRequest(value="<WRONG SECRET HERE>", description="Mistral API key")
    secret_name = "MISTRAL_API_KEY"  # pragma: allowlist secret
    response = local_client.put(f"/settings/secrets/{secret_name}", json=ko_secret.model_dump())
    logger.info(f"Uploading KO key {secret_name}: {response}")
    assert response.status_code == HTTPStatus.CREATED or response.status_code == HTTPStatus.NO_CONTENT

    get_ds_response = local_client.get("/datasets/")
    assert get_ds_response.status_code == 200
    get_ds = ListingResponse[DatasetResponse].model_validate(get_ds_response.json())

    create_response = local_client.post(
        "/datasets/",
        data={},
        files={"dataset": dialog_dataset, "format": (None, DatasetFormat.JOB.value)},
    )

    assert create_response.status_code == 201

    created_dataset = DatasetResponse.model_validate(create_response.json())

    get_ds_before_response = local_client.get("/datasets/")
    assert get_ds_before_response.status_code == 200
    get_ds_before = ListingResponse[DatasetResponse].model_validate(get_ds_before_response.json())
    assert get_ds_before.total == get_ds.total + 1

    infer_model = JobInferenceCreate(
        name="test_run_hugging_face",
        description="Test run for Huggingface model",
        dataset=str(created_dataset.id),
        max_samples=2,
        job_config=JobInferenceConfig(
            model="ministral-8b-latest",
            provider="mistral",
        ),
    )
    infer_payload = infer_model.model_dump(mode="json")
    create_inference_job_response = local_client.post("/jobs/inference/", headers=POST_HEADER, json=infer_payload)
    if create_inference_job_response.status_code >= 400:
        logger.error(f"error: {create_inference_job_response.text}")
    assert create_inference_job_response.status_code == 201
    create_inference_job_response_model = JobResponse.model_validate(create_inference_job_response.json())
    assert not wait_for_job(local_client, create_inference_job_response_model.id)

    ok_secret = SecretUploadRequest(value="<CORRECT SECRET HERE>", description="Mistral API key")
    response = local_client.put(f"/settings/secrets/{secret_name}", json=ok_secret.model_dump())
    assert response.status_code == HTTPStatus.NO_CONTENT

    infer_model = JobInferenceCreate(
        name="test_run_hugging_face",
        description="Test run for Huggingface model",
        dataset=str(created_dataset.id),
        max_samples=2,
        api_keys=[secret_name],
        job_config=JobInferenceConfig(
            model="ministral-8b-latest",
            provider="mistral",
        ),
    )
    infer_payload = infer_model.model_dump(mode="json")
    create_inference_job_response = local_client.post("/jobs/inference/", headers=POST_HEADER, json=infer_payload)
    assert create_inference_job_response.status_code == 201
    create_inference_job_response_model = JobResponse.model_validate(create_inference_job_response.json())
    assert wait_for_job(local_client, create_inference_job_response_model.id)<|MERGE_RESOLUTION|>--- conflicted
+++ resolved
@@ -442,51 +442,6 @@
     assert response.json()["detail"] == f"Job with ID {non_existing_id} not found"
 
 
-<<<<<<< HEAD
-def wait_for_workflow_complete(
-    local_client: TestClient,
-    workflow_id: UUID,
-    timeout_seconds: int = 300,
-    initial_poll_interval_seconds: float = 1.0,
-    max_poll_interval_seconds: float = 10.0,
-    backoff_factor: float = 1.5,
-):
-    start_time = time.time()
-    workflow_status = WorkflowStatus.CREATED
-    status_retrieved = False
-    poll_interval = initial_poll_interval_seconds
-
-    logger.info(f"Waiting for workflow {workflow_id} to complete (timeout {timeout_seconds} seconds)...")
-
-    while time.time() - start_time < timeout_seconds:
-        try:
-            response = local_client.get(f"/workflows/{workflow_id}")
-            response.raise_for_status()
-
-            workflow_details = WorkflowDetailsResponse.model_validate(response.json())
-            workflow_status = workflow_details.status
-            status_retrieved = True
-
-            if workflow_status in {WorkflowStatus.SUCCEEDED, WorkflowStatus.FAILED}:
-                logger.info(f"Workflow {workflow_id} completed with status: {workflow_status}")
-                return workflow_details
-
-            logger.info(f"Workflow {workflow_id}, current status: {workflow_status}")
-
-        except (RequestError, HTTPStatusError) as e:
-            logger.error(f"Workflow {workflow_id}, request failed (HTTP): {e}")
-        except ValidationError as e:
-            logger.error(f"Workflow {workflow_id}, response parse error: {e}")
-
-        time.sleep(poll_interval)
-        poll_interval = min(poll_interval * backoff_factor, max_poll_interval_seconds)
-
-    raise TimeoutError(
-        f"Workflow {workflow_id} did not complete within {timeout_seconds} seconds.(last status: {workflow_status})"
-        if status_retrieved
-        else "(status never retrieved)"
-    )
-=======
 def wait_for_workflow_complete(local_client: TestClient, workflow_id: UUID) -> WorkflowDetailsResponse | None:
     """Wait for the workflow to complete, including post-completion processing for successful
     workflows to create compiled results.
@@ -548,13 +503,12 @@
             f"Workflow: {workflow_id},"
             f"request: ({attempt}/{max_attempts}), "
             f"status: {workflow.status}, "
-            f"succeeded and processed)"
+            f"succeeded and processed"
         )
         return workflow
 
     # Couldn't get the workflow details within the maximum number of polls.
     return None
->>>>>>> 5475aa0a
 
 
 def _test_launch_job_with_secret(
