import json
from http import HTTPStatus
from pathlib import Path

from lumigator_schemas.jobs import JobType
from lumigator_sdk.health import Health
from lumigator_sdk.jobs import Jobs
from lumigator_sdk.strict_schemas import (
    DatasetDownloadResponse,
    JobAnnotateConfig,
    JobCreate,
<<<<<<< HEAD
    JobEvalLiteConfig,
=======
    JobEvalConfig,
>>>>>>> a9cf252b
    JobInferenceConfig,
)
from pydantic import ValidationError
from pytest import raises
from requests import Response
from requests.exceptions import HTTPError
from tests.helpers import load_json


def test_create_job_ok_all(lumi_client, json_data_job_response, json_data_job_all, request_mock):
    job_json = load_json(json_data_job_all)
    path = job_json["job_config"]["job_type"]

    request_mock.post(
        url=lumi_client.client._api_url + f"/{Jobs.JOBS_ROUTE}/{path}/",
        status_code=HTTPStatus.OK,
        json=load_json(json_data_job_response),
    )

    job_ret = lumi_client.jobs.create_job(JobCreate.model_validate(job_json))
    assert job_ret is not None
    assert str(job_ret.id) == "daab39ac-be9f-4de9-87c0-c4c94b297a97"
    assert job_ret.name == "test-job-001"
    assert job_ret.status == "created"


<<<<<<< HEAD
def test_create_job_ok_minimal(
    lumi_client, json_data_job_response, json_data_job_minimal, request_mock
):
=======
def test_create_job_ok_minimal(lumi_client, json_data_job_response, json_data_job_minimal, request_mock):
>>>>>>> a9cf252b
    job_json = load_json(json_data_job_minimal)
    path = job_json["job_config"]["job_type"]

    request_mock.post(
        url=lumi_client.client._api_url + f"/{Jobs.JOBS_ROUTE}/{path}/",
        status_code=HTTPStatus.OK,
        json=load_json(json_data_job_response),
    )

    job_ret = lumi_client.jobs.create_job(JobCreate.model_validate(job_json))
    assert job_ret is not None
    assert str(job_ret.id) == "daab39ac-be9f-4de9-87c0-c4c94b297a97"
    assert job_ret.name == "test-job-001"
    assert job_ret.status == "created"


<<<<<<< HEAD
def test_create_job_ok_extra(
    lumi_client, json_data_job_response, json_data_job_extra, request_mock
):
=======
def test_create_job_ok_extra(lumi_client, json_data_job_response, json_data_job_extra, request_mock):
>>>>>>> a9cf252b
    job_json = load_json(json_data_job_extra)
    path = job_json["job_config"]["job_type"]

    request_mock.post(
        url=lumi_client.client._api_url + f"/{Jobs.JOBS_ROUTE}/{path}/",
        status_code=HTTPStatus.OK,
        json=load_json(json_data_job_response),
    )

    with raises(ValidationError):
        lumi_client.jobs.create_job(JobCreate.model_validate(job_json))


def test_get_jobs_ok(lumi_client, json_data_jobs, request_mock):
    request_mock.get(
        url=lumi_client.client._api_url + f"/{Jobs.JOBS_ROUTE}",
        status_code=HTTPStatus.OK,
        json=load_json(json_data_jobs),
    )

    jobs = lumi_client.jobs.get_jobs()
    assert jobs is not None
    assert len(jobs.items) == jobs.total


def test_get_jobs_none(lumi_client, request_mock):
    request_mock.get(
        url=lumi_client.client._api_url + f"/{Jobs.JOBS_ROUTE}",
        status_code=HTTPStatus.OK,
        json={"total": 0, "items": []},
    )

    jobs = lumi_client.jobs.get_jobs()
    assert jobs is not None
    assert jobs.items == []


def test_get_job_ok(lumi_client, json_data_job, request_mock):
    job_id = "6f6487ac-7170-4a11-af7a-0f6db1ec9a74"
    request_mock.get(
        url=lumi_client.client._api_url + f"/{Jobs.JOBS_ROUTE}/{job_id}",
        status_code=HTTPStatus.OK,
        json=load_json(json_data_job),
    )

    job = lumi_client.jobs.get_job(job_id)

    assert job is not None
    assert job.type == "SUBMISSION"
    assert job.status == "pending"
    assert job.submission_id == job_id


def test_get_job_id_does_not_exist(lumi_client, request_mock):
    job_id = "00000000-0000-0000-0000-000000000000"
    response = Response()
    response.status_code = HTTPStatus.NOT_FOUND
    response._content = b"Content not found"
    error = HTTPError(response=response)
    request_mock.get(url=lumi_client.client._api_url + f"/{Jobs.JOBS_ROUTE}/{job_id}", exc=error)

    # We expect the SDK to handle the 404 and return None.
    with raises(HTTPError) as exc_info:
        lumi_client.jobs.get_job(job_id)
    assert exc_info.value.response.text == response.text<|MERGE_RESOLUTION|>--- conflicted
+++ resolved
@@ -9,11 +9,7 @@
     DatasetDownloadResponse,
     JobAnnotateConfig,
     JobCreate,
-<<<<<<< HEAD
-    JobEvalLiteConfig,
-=======
     JobEvalConfig,
->>>>>>> a9cf252b
     JobInferenceConfig,
 )
 from pydantic import ValidationError
@@ -40,13 +36,7 @@
     assert job_ret.status == "created"
 
 
-<<<<<<< HEAD
-def test_create_job_ok_minimal(
-    lumi_client, json_data_job_response, json_data_job_minimal, request_mock
-):
-=======
 def test_create_job_ok_minimal(lumi_client, json_data_job_response, json_data_job_minimal, request_mock):
->>>>>>> a9cf252b
     job_json = load_json(json_data_job_minimal)
     path = job_json["job_config"]["job_type"]
 
@@ -63,13 +53,7 @@
     assert job_ret.status == "created"
 
 
-<<<<<<< HEAD
-def test_create_job_ok_extra(
-    lumi_client, json_data_job_response, json_data_job_extra, request_mock
-):
-=======
 def test_create_job_ok_extra(lumi_client, json_data_job_response, json_data_job_extra, request_mock):
->>>>>>> a9cf252b
     job_json = load_json(json_data_job_extra)
     path = job_json["job_config"]["job_type"]
 
