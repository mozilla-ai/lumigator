import contextlib
import http
import json
from collections import defaultdict
from collections.abc import Generator
from datetime import datetime
from http import HTTPStatus
from urllib.parse import urljoin
from uuid import UUID

import loguru
import requests
from lumigator_schemas.experiments import GetExperimentResponse
from lumigator_schemas.jobs import JobLogsResponse, JobResultObject, JobResults
from lumigator_schemas.tasks import TaskDefinition
from lumigator_schemas.utils.model_operations import merge_models
from lumigator_schemas.workflows import WorkflowDetailsResponse, WorkflowResponse, WorkflowStatus
from mlflow.entities import Experiment as MlflowExperiment
<<<<<<< HEAD
from mlflow.entities import Run as MlflowRun
=======
from mlflow.entities import RunStatus
>>>>>>> b37394db
from mlflow.exceptions import MlflowException
from mlflow.tracking import MlflowClient
from mlflow.utils.mlflow_tags import MLFLOW_PARENT_RUN_ID
from pydantic import TypeAdapter
from s3fs import S3FileSystem

from backend.services.exceptions.job_exceptions import JobNotFoundError, JobUpstreamError
from backend.settings import settings
from backend.tracking.schemas import RunOutputs
from backend.tracking.tracking_interface import TrackingClient


class MLflowTrackingClient(TrackingClient):
    """MLflow implementation of the TrackingClient interface."""

    # Map from Workflow status to MLFlow run status (RunStatus).
    # See: https://mlflow.org/docs/latest/api_reference/rest-api.html#runstatus
<<<<<<< HEAD
    _WORKFLOW_TO_MLFLOW_STATUS = {
        WorkflowStatus.CREATED: "SCHEDULED",
        WorkflowStatus.RUNNING: "RUNNING",
        WorkflowStatus.FAILED: "FAILED",
        WorkflowStatus.SUCCEEDED: "FINISHED",
    }

=======
    _WORKFLOW_TO_MLFLOW_STATUS: dict[WorkflowStatus, RunStatus] = {
        WorkflowStatus.CREATED: RunStatus.SCHEDULED,
        WorkflowStatus.RUNNING: RunStatus.RUNNING,
        WorkflowStatus.FAILED: RunStatus.FAILED,
        WorkflowStatus.SUCCEEDED: RunStatus.FINISHED,
    }

    # Map from MLFlow run status (RunStatus) to Workflow status.
    _MLFLOW_TO_WORKFLOW_STATUS: dict[RunStatus, WorkflowStatus] = {v: k for k, v in _WORKFLOW_TO_MLFLOW_STATUS.items()}

    # The filename for results compiled from all jobs in a workflow.
>>>>>>> b37394db
    _WORKFLOW_OUTPUT_FILENAME = "compiled.json"

    def __init__(self, tracking_uri: str, s3_file_system: S3FileSystem):
        self._client = MlflowClient(tracking_uri=tracking_uri)
        self._s3_file_system = s3_file_system

    async def create_experiment(
        self,
        name: str,
        description: str,
        task_definition: TaskDefinition,
        dataset: UUID,
        max_samples: int,
    ) -> GetExperimentResponse:
        """Create a new experiment."""
        # The name must be unique to all active experiments
        # Refactor like "for key in [...] set tag ..."
        try:
            experiment_id = self._client.create_experiment(name)
            self._client.set_experiment_tag(experiment_id, "description", description)
            self._client.set_experiment_tag(experiment_id, "task_definition", task_definition.model_dump_json())
            self._client.set_experiment_tag(experiment_id, "dataset", dataset)
            self._client.set_experiment_tag(experiment_id, "max_samples", str(max_samples))
            self._client.set_experiment_tag(experiment_id, "lumigator_version", "0.2.1")
        # FIXME Let the user decide in the case of failures.
        # Also, use a uuid as name and an arbitrary tag as descriptive name
        except MlflowException as e:
            # if the experiment name already exists,
            # log a warning and then append a short timestamp to the name
            if "RESOURCE_ALREADY_EXISTS" in str(e):
                print(f"Experiment name '{name}' already exists. Appending timestamp.")
                name = f"{name} {datetime.now().strftime('%Y%m%d%H%M%S')}"
                experiment_id = self._client.create_experiment(name)
                self._client.set_experiment_tag(experiment_id, "description", description)
                self._client.set_experiment_tag(experiment_id, "task_definition", task_definition.model_dump_json())
                self._client.set_experiment_tag(experiment_id, "dataset", dataset)
                self._client.set_experiment_tag(experiment_id, "max_samples", str(max_samples))
                self._client.set_experiment_tag(experiment_id, "lumigator_version", "0.2.1")
            else:
                raise e
        # get the experiment so you can populate the response
        experiment = self._client.get_experiment(experiment_id)
        return GetExperimentResponse(
            id=experiment_id,
            description=description,
            task_definition=task_definition,
            name=name,
            dataset=dataset,
            max_samples=max_samples,
            created_at=datetime.fromtimestamp(experiment.creation_time / 1000),
        )

    async def delete_experiment(self, experiment_id: str) -> None:
        """Delete an experiment. Although Mflow has a delete_experiment method,
        We will use the functions of this class instead, so that we make sure we correctly
        clean up all the artifacts/runs/etc. associated with the experiment.
        """
        workflow_ids = self._find_workflows(experiment_id)
        # delete all the workflows
        for workflow_id in workflow_ids:
            await self.delete_workflow(workflow_id)
        # delete the experiment
        self._client.delete_experiment(experiment_id)

    async def get_experiment(self, experiment_id: str) -> GetExperimentResponse | None:
        """Get an experiment and all its workflows."""
        try:
            experiment = self._client.get_experiment(experiment_id)
        except MlflowException as e:
            if e.get_http_status_code() == http.HTTPStatus.NOT_FOUND:
                return None
            raise e

        # If the experiment is in the deleted lifecycle, return None
        if experiment.lifecycle_stage == "deleted":
            return None
        return await self._format_experiment(experiment)

    async def _format_experiment(self, experiment: MlflowExperiment) -> GetExperimentResponse:
        # now get all the workflows associated with that experiment
        workflow_ids = self._find_workflows(experiment.experiment_id)
        workflows = [
            workflow
            for workflow in (await self.get_workflow(workflow_id) for workflow_id in workflow_ids)
            if workflow is not None
        ]
        task_definition_json = experiment.tags.get("task_definition")
        task_definition = TypeAdapter(TaskDefinition).validate_python(json.loads(task_definition_json))
        return GetExperimentResponse(
            id=experiment.experiment_id,
            name=experiment.name,
            description=experiment.tags.get("description") or "",
            task_definition=task_definition,
            dataset=experiment.tags.get("dataset") or "",
            max_samples=int(experiment.tags.get("max_samples") or "-1"),
            created_at=datetime.fromtimestamp(experiment.creation_time / 1000),
            updated_at=datetime.fromtimestamp(experiment.last_update_time / 1000),
            workflows=workflows,
        )

    async def update_experiment(self, experiment_id: str, new_name: str) -> None:
        """Update the name of an experiment."""
        raise NotImplementedError

    async def list_experiments(self, skip: int, limit: int | None) -> list[GetExperimentResponse]:
        """List all experiments."""
        page_token = None
        experiments = []
        skipped = 0
        while True:
            response = self._client.search_experiments(
                page_token=page_token, filter_string='tags.lumigator_version != ""'
            )
            if skipped < skip:
                skipped += len(response)
                if skipped > skip:
                    response = response[skip - (skipped - len(response)) :]
                else:
                    continue
            experiments.extend(response)
            if limit is not None and len(experiments) >= limit:
                break
            if response.token is None:
                break
        reduced_experiments = experiments[:limit] if limit is not None else experiments
        return [await self._format_experiment(experiment) for experiment in reduced_experiments]

    # TODO find a cheaper call
    async def experiments_count(self):
        """Get the number of experiments."""
        return len(await self.list_experiments(skip=0, limit=None))

    # this corresponds to creating a run in MLflow.
    # The run will have n number of nested runs,
    # which correspond to what we call "jobs" in our system
    async def create_workflow(
        self, experiment_id: str, description: str, name: str, model: str, system_prompt: str
    ) -> WorkflowResponse:
        """Create a new workflow."""
        # make sure its status is CREATED
        workflow = self._client.create_run(
            experiment_id=experiment_id,
            tags={
                "mlflow.runName": name,
                "status": WorkflowStatus.CREATED.value,
                "description": description,
                "model": model,
                "system_prompt": system_prompt,
            },
        )
        return WorkflowResponse(
            id=workflow.info.run_id,
            experiment_id=experiment_id,
            name=name,
            model=model,
            description=description,
            system_prompt=system_prompt,
            status=WorkflowStatus.CREATED,
            created_at=datetime.fromtimestamp(workflow.info.start_time / 1000),
        )

    async def get_workflow(self, workflow_id: str) -> WorkflowDetailsResponse | None:
        """Retrieve a workflow and its associated jobs."""
        workflow = self._fetch_workflow_run(workflow_id)
        if not workflow:
            return None

<<<<<<< HEAD
        jobs = self._get_job_ids(workflow_id, workflow.info.experiment_id)
        workflow_details = self._build_workflow_response(workflow, jobs)

        if workflow_details.status == WorkflowStatus.SUCCEEDED:
            # Only compile the result JSON artifact of all the jobs, if the workflow has succeeded.
            self._generate_compiled_results(workflow_id, workflow_details.jobs)
            # Update the download URL in the response now that the compiled results are available.
            workflow_details.artifacts_download_url = await self._generate_presigned_url(workflow_id)

        return workflow_details

    def update_workflow_status(self, workflow_id: str, status: WorkflowStatus) -> None:
        """Update the status of a workflow."""
=======
        workflow_details = WorkflowDetailsResponse(
            id=workflow_id,
            experiment_id=workflow.info.experiment_id,
            description=workflow.data.tags.get("description"),
            name=workflow.data.tags.get("mlflow.runName"),
            model=workflow.data.tags.get("model"),
            system_prompt=workflow.data.tags.get("system_prompt"),
            status=WorkflowStatus(workflow.data.tags.get("status")),
            created_at=datetime.fromtimestamp(workflow.info.start_time / 1000),
            jobs=[await self.get_job(job_id) for job_id in all_job_ids],
            metrics=self._compile_metrics(all_job_ids),
            parameters=self._compile_parameters(all_job_ids),
        )
        # Currently, only compile the result json artifact if the workflow has succeeded
        if workflow_details.status != WorkflowStatus.SUCCEEDED:
            return workflow_details
        # now we need to combine all of the files that were output into a single json.
        # look through every job associated with this workflow and get the results
        # combine them into a single json file, put that back into s3, and then generate
        # a presigned URL for that file
        # check if the compiled results already exist
        workflow_s3_uri = self._get_s3_uri(workflow_id)
        if not self._s3_file_system.exists(workflow_s3_uri):
            compiled_results = {"metrics": {}, "parameters": {}, "artifacts": {}}
            for job in workflow_details.jobs:
                # look for all parameter keys that end in "_s3_path" and download the file
                for param in job.parameters:
                    if param["name"].endswith("_s3_path"):
                        # download the file
                        # get the file from the S3 bucket
                        with self._s3_file_system.open(f"{param['value']}") as f:
                            job_results = JobResultObject.model_validate_json(f.read())
                        # if any keys are the same, log a warning and then overwrite the key
                        for job_result_item in job_results:
                            if job_result_item[1] is None:
                                loguru.logger.info(f"No {job_result_item[0]} found for job {job.id}.")
                                continue
                            for key in job_result_item[1].keys():
                                if key in compiled_results[job_result_item[0]]:
                                    loguru.logger.warning(f"Key '{key}' already exists in the results. Overwriting.")
                                # merge the results into the compiled results
                                compiled_results[job_result_item[0]][key] = job_result_item[1][key]

            # Upload the compiled results to S3.
            self._upload_to_s3(workflow_s3_uri, compiled_results)

        # Update the download URL in the response as compiled results are available.
        workflow_details.artifacts_download_url = await self._generate_presigned_url(workflow_id)

        return workflow_details

    async def update_workflow_status(self, workflow_id: str, status: WorkflowStatus) -> None:
        """Update the status of a workflow.

        :param workflow_id: The ID of the workflow to update.
        :param status: The new status of the workflow.
        :raises MlflowException: If there is an error updating the workflow status.
        """
>>>>>>> b37394db
        # Update our tag, but also the run status of the 'run' in MLflow.
        self._client.set_tag(workflow_id, "status", status.value)
        # See: https://mlflow.org/docs/latest/api_reference/rest-api.html#mlflowupdaterun
        # See: https://github.com/mlflow/mlflow/blob/4a4716324a2e736eaad73ff9dcc76ff478a29ea9/mlflow/tracking/client.py#L2181
<<<<<<< HEAD
        self._client.update_run(workflow_id, status=self._WORKFLOW_TO_MLFLOW_STATUS[status])
=======
        self._client.update_run(workflow_id, status=RunStatus.to_string(self._WORKFLOW_TO_MLFLOW_STATUS[status]))

    def _get_ray_job_logs(self, ray_job_id: str):
        """Get the logs for a Ray job."""
        resp = requests.get(urljoin(settings.RAY_JOBS_URL, f"{ray_job_id}/logs"), timeout=5)  # 5 sec

        if resp.status_code == HTTPStatus.NOT_FOUND:
            loguru.logger.error(f"Upstream job logs not found: {resp.status_code}, error: {resp.text or ''}")
            raise JobNotFoundError(ray_job_id, "Ray job logs not found") from None
        elif resp.status_code != HTTPStatus.OK:
            loguru.logger.error(
                f"Unexpected status code getting job logs: {resp.status_code}, \
                    error: {resp.text or ''}"
            )
            raise JobUpstreamError(ray_job_id, "Non OK status code retrieving Ray job information") from None

        try:
            metadata = json.loads(resp.text)
            return JobLogsResponse(**metadata)
        except json.JSONDecodeError as e:
            loguru.logger.error(f"JSON decode error: {e}")
            loguru.logger.error(f"Response text: {resp.text}")
            raise JobUpstreamError(ray_job_id, "JSON decode error in Ray response") from e
>>>>>>> b37394db

    async def get_workflow_logs(self, workflow_id: str) -> JobLogsResponse:
        workflow_run = self._client.get_run(workflow_id)
        # get the jobs associated with the workflow
        all_jobs = self._client.search_runs(
            experiment_ids=[workflow_run.info.experiment_id],
            filter_string=f"tags.{MLFLOW_PARENT_RUN_ID} = '{workflow_id}'",
        )
        # sort the jobs by created_at, with the oldest last
        all_jobs = sorted(all_jobs, key=lambda x: x.info.start_time)
        all_ray_job_ids = [run.data.params.get("ray_job_id") for run in all_jobs]
        logs = [self._get_ray_job_logs(ray_job_id) for ray_job_id in all_ray_job_ids]
        # combine the logs into a single string
        # TODO: This is not a great solution but it matches the current API
        return JobLogsResponse(logs="\n================\n".join([log.logs for log in logs]))

    async def delete_workflow(self, workflow_id: str) -> WorkflowResponse:
        """Delete a workflow."""
        # first, get the workflow
        workflow = self._client.get_run(workflow_id)
        # get all the jobs associated with the workflow
        all_jobs = self._client.search_runs(
            experiment_ids=[workflow.info.experiment_id],
            filter_string=f"tags.{MLFLOW_PARENT_RUN_ID} = '{workflow_id}'",
        )
        all_job_ids = [run.info.run_id for run in all_jobs]
        # delete all the jobs
        for job_id in all_job_ids:
            self.delete_job(job_id)
        # delete the workflow
        self._client.delete_run(workflow_id)
        # TODO: delete the compiled results from S3, and any saved artifacts
        return WorkflowResponse(
            id=workflow_id,
            experiment_id=workflow.info.experiment_id,
            name=workflow.data.tags.get("mlflow.runName"),
            description=workflow.data.tags.get("description"),
            model=workflow.data.tags.get("model"),
            system_prompt=workflow.data.tags.get("system_prompt"),
            status=WorkflowStatus(workflow.data.tags.get("status")),
            created_at=datetime.fromtimestamp(workflow.info.start_time / 1000),
        )

    async def list_workflows(self, experiment_id: str) -> list:
        """List all workflows in an experiment."""
        raise NotImplementedError

    async def create_job(self, experiment_id: str, workflow_id: str, name: str, job_id: str) -> str:
        """Link a started job to an experiment and a workflow."""
        run = self._client.create_run(
            experiment_id=experiment_id,
            tags={MLFLOW_PARENT_RUN_ID: workflow_id, "mlflow.runName": name},
        )
        # log the ray_job_id as a param, we'll use this to get the logs later
        self._client.log_param(run.info.run_id, "ray_job_id", job_id)
        return run.info.run_id

    async def update_job(self, job_id: str, data: RunOutputs):
        """Update the metrics and parameters of a job."""
        for metric, value in data.metrics.items():
            self._client.log_metric(job_id, metric, value)
        for parameter, value in data.parameters.items():
            self._client.log_param(job_id, parameter, value)

    async def get_job(self, job_id: str):
        """Get the results of a job."""
        run = self._client.get_run(job_id)
        if run.info.lifecycle_stage == "deleted":
            return None
        return JobResults(
            id=job_id,
            metrics=[{"name": metric[0], "value": metric[1]} for metric in run.data.metrics.items()],
            parameters=[{"name": param[0], "value": param[1]} for param in run.data.params.items()],
            metric_url="TODO",
            artifact_url="TODO",
        )

    async def delete_job(self, job_id: str):
        """Delete a job."""
        self._client.delete_run(job_id)

    async def list_jobs(self, workflow_id: str):
        """List all jobs in a workflow."""
        workflow_run = self._client.get_run(workflow_id)
        # get the jobs associated with the workflow
        all_jobs = self._client.search_runs(
            experiment_ids=[workflow_run.info.experiment_id],
            filter_string=f"tags.{MLFLOW_PARENT_RUN_ID} = '{workflow_id}'",
        )
        return all_jobs

<<<<<<< HEAD
    def _compile_metrics(self, job_ids: list) -> dict:
        """Take the individual metrics from each run and compile them into a single dict
        for now, assert that each run has no overlapping metrics
        """
        metrics = {}
        for job_id in job_ids:
            run = self._client.get_run(job_id)
            for metric in run.data.metrics:
                assert metric not in metrics
                metrics[metric] = run.data.metrics[metric]

        return metrics

    def _compile_parameters(self, job_ids: list) -> dict:
        """Take the individual parameters from each run and compile them into a single dict
        for now, assert that each run has no overlapping parameters
        """
        parameters = {}
        for job_id in job_ids:
            run = self._client.get_run(job_id)
            for parameter in run.data.params:
                # if the parameter shows up in multiple runs, prepend the run_name to the key
                # TODO: this is a hacky way to handle this,
                #  we should come up with a better solution but at least it keeps the info
                if parameter in parameters:
                    parameters[f"{run.data.tags['mlflow.runName']}_{parameter}"] = run.data.params[parameter]
                parameters[parameter] = run.data.params[parameter]
        return parameters

    def _find_workflows(self, experiment_id: str) -> list:
        """Find all the workflows associated with an experiment."""
        all_runs = self._client.search_runs(experiment_ids=[experiment_id])
        # now organize the runs into workflows so that a nested run goes under the parent run
        workflow_ids = []
        for run in all_runs:
            parent_id = run.data.tags.get(MLFLOW_PARENT_RUN_ID)
            # if it has a parent id then it's a run, if not then it's a workflow
            if parent_id is None:
                workflow_ids.append(run.info.run_id)
        return workflow_ids

    def _get_ray_job_logs(self, ray_job_id: str):
        """Get the logs for a Ray job."""
        resp = requests.get(urljoin(settings.RAY_JOBS_URL, f"{ray_job_id}/logs"), timeout=5)  # 5 sec

        if resp.status_code == HTTPStatus.NOT_FOUND:
            loguru.logger.error(f"Upstream job logs not found: {resp.status_code}, error: {resp.text or ''}")
            raise JobNotFoundError(UUID(ray_job_id), "Ray job logs not found") from None
        elif resp.status_code != HTTPStatus.OK:
            loguru.logger.error(
                f"Unexpected status code getting job logs: {resp.status_code}, \
                    error: {resp.text or ''}"
            )
            raise JobUpstreamError(ray_job_id, "Non OK status code retrieving Ray job information") from None

        try:
            metadata = json.loads(resp.text)
            return JobLogsResponse(**metadata)
        except json.JSONDecodeError as e:
            loguru.logger.error(f"JSON decode error: {e}")
            loguru.logger.error(f"Response text: {resp.text}")
            raise JobUpstreamError(ray_job_id, "JSON decode error in Ray response") from e
=======
    async def is_status_match(self, tracking_client_status: str, workflow_status: WorkflowStatus) -> bool:
        """Check if a status from the MLFlow client is mapped to a workflow status.

        :param tracking_client_status: The status understood by the tracking client.
        :param workflow_status: A workflow status to compare against.
        :return: True if the status matches, False otherwise.
        :raises ValueError: if the tracking client status provided is not a valid ``RunStatus``.
        """
        try:
            status = RunStatus.from_string(tracking_client_status)
        except Exception as e:
            raise ValueError(f"Status '{tracking_client_status}' not valid.") from e

        return status == self._WORKFLOW_TO_MLFLOW_STATUS[workflow_status]

    async def is_status_terminal(self, tracking_client_status: str) -> bool:
        """Check if a status from the MLFlow client is terminal.

        :raises ValueError: if the tracking client status provided is not a valid ``RunStatus``.
        :raises ValueError: if the tracking client status provided cannot be mapped to a ``WorkflowStatus``
        """
        try:
            current_status = self._MLFLOW_TO_WORKFLOW_STATUS.get(RunStatus.from_string(tracking_client_status), None)
        except Exception as e:
            raise ValueError(f"Status '{tracking_client_status}' not valid.") from e

        if not current_status:
            raise ValueError(f"Status '{tracking_client_status}' not found in mapping.")

        return current_status in [WorkflowStatus.SUCCEEDED, WorkflowStatus.FAILED]
>>>>>>> b37394db

    async def _generate_presigned_url(self, workflow_id: str) -> str:
        """Generate a pre-signed URL for the compiled artifact."""
        return await self._s3_file_system.s3.generate_presigned_url(
            "get_object",
            Params={"Bucket": settings.S3_BUCKET, "Key": self._get_s3_key(workflow_id)},
            ExpiresIn=settings.S3_URL_EXPIRATION,
        )

    def _upload_to_s3(self, s3_path: str, data):
        """Upload compiled results to S3."""
        with self._s3_file_system.open(s3_path, "w") as f:
            f.write(json.dumps(data))

<<<<<<< HEAD
    def _build_workflow_response(self, workflow: MlflowRun, job_ids: list) -> WorkflowDetailsResponse:
        """Construct a WorkflowDetailsResponse object ignoring the `artifacts_download_url`."""
        return WorkflowDetailsResponse(
            id=workflow.info.run_id,
            experiment_id=workflow.info.experiment_id,
            description=workflow.data.tags.get("description"),
            name=workflow.data.tags.get("mlflow.runName"),
            model=workflow.data.tags.get("model"),
            system_prompt=workflow.data.tags.get("system_prompt"),
            status=WorkflowStatus(workflow.data.tags.get("status")),
            created_at=datetime.fromtimestamp(workflow.info.start_time / 1000),
            jobs=[self.get_job(job_id) for job_id in job_ids],
            metrics=self._compile_metrics(job_ids),
            parameters=self._compile_parameters(job_ids),
        )

    def _generate_compiled_results(self, workflow_id: str, jobs: list[JobResults]) -> None:
        """Generates a single compiled JSON artifact of aggregated job results belonging to the workflow.

        Data is compiled in a last-write-wins scenario when there are matching keys with different values.

        :param workflow_id: The ID of the workflow.
        :param jobs: A list of jobs to try to retrieve result data for to aggregate.
        """
        # Nothing to do if there are no jobs for this workflow.
        if not jobs:
            return

        # Don't recompile if the artifact already exists.
        workflow_s3_uri = self._get_s3_uri(workflow_id)
        if self._s3_file_system.exists(workflow_s3_uri):
            return

        aggregated_results = JobResultObject()
        for job in jobs:
            # If no valid s3_path_value is found, skip this job.
            if not (
                job_s3_path := next(
                    (
                        param.get("value")
                        for param in job.parameters or []
                        if param.get("name", "").endswith("_s3_path")
                    ),
                    None,
                )
            ):
                continue

            with self._s3_file_system.open(job_s3_path) as f:
                job_results = JobResultObject.model_validate(json.loads(f.read()))

            # Merge the job's results with the aggregated results.
            merge_results = merge_models(aggregated_results, job_results)
            # Update the aggregated results with the merged model.
            aggregated_results = merge_results.merged_model

            # Make note of the keys that were overwritten, unmerged and skipped when merging this job's results.
            self._log_key_changes(
                workflow_id,
                job.id,
                merge_results.overwritten_keys,
                merge_results.unmerged_keys,
                merge_results.skipped_keys,
            )

        # Upload the compiled results to S3.
        self._upload_to_s3(workflow_s3_uri, aggregated_results.model_dump())

    def _group_keys_by_top_level(self, keys: set[str]) -> dict[str, list[str]]:
        """Groups a set of keys (formatted with dotted notation) by their top-level category.

        This function splits each key at the first dot ('.') to separate the top-level category
        from any sub-keys. If a key doesn't contain a dot, it is treated as a top-level key with
        no sub-keys. The result is a dictionary where the keys are the top-level categories and
        the values are lists of associated sub-keys, sorted alphabetically.

        :param keys: A set of keys formatted in dotted notation, where each key may consist of
                      a top-level category followed by one or more sub-keys.
        :return: A dictionary mapping top-level categories to lists of their associated sub-keys,
                 sorted alphabetically by the sub-keys.
        """
        accumulated = defaultdict(list)

        for key in keys:
            if "." in key:
                top_level_key, subkey = key.split(".", 1)
                accumulated[top_level_key].append(subkey)
            else:
                # If there's no dot, treat it as a top-level key without sub-keys
                accumulated[key].append("")

        return {key: sorted(values) for key, values in sorted(accumulated.items())}

    def _log_key_changes(
        self, workflow_id: str, job_id: str, overwritten_keys: set[str], unmerged_keys: set[str], skipped_keys: set[str]
    ):
        """Logs key changes that occurred during the merge.

        e.g. skipped keys that had the same value, overwritten keys with updated values and unmerged keys that were
        present in the base but absent in the overlay.

        :param workflow_id: The ID of the workflow.
        :param job_id: The ID of the job.
        :param overwritten_keys: A set of keys (to be logged at WARNING level) that were
                overwritten during the merge process.
        :param unmerged_keys: A set of keys (to be logged at WARNING level) that that were
                present in the base but absent in the overlay.
        :param skipped_keys: A set of keys (to be logged at DEBUG level) that were
                skipped during the merge process
        """
        if overwritten_keys:
            loguru.logger.opt(lazy=True).warning(
                "Workflow: '{}'. Job '{}'. Overwritten existing keys: {}",
                lambda: workflow_id,
                lambda: job_id,
                lambda: ", ".join(
                    f"{key} [{', '.join(f'.{sub}' for sub in sub_keys) if sub_keys else ''}]" if any(sub_keys) else key
                    for key, sub_keys in (lambda d: d.items())(self._group_keys_by_top_level(overwritten_keys))
                ),
            )

        if unmerged_keys:
            loguru.logger.opt(lazy=True).warning(
                "Workflow: '{}'. Job '{}'. No data found for keys: {}",
                lambda: workflow_id,
                lambda: job_id,
                lambda: ", ".join(
                    f"{key} [{', '.join(f'.{sub}' for sub in sub_keys) if sub_keys else ''}]" if any(sub_keys) else key
                    for key, sub_keys in (lambda d: d.items())(self._group_keys_by_top_level(unmerged_keys))
                ),
            )

        if skipped_keys:
            loguru.logger.opt(lazy=True).debug(
                "Workflow: '{}'. Job '{}'. Skipped keys: {}",
                lambda: workflow_id,
                lambda: job_id,
                lambda: ", ".join(
                    f"{key} [{', '.join(f'.{sub}' for sub in sub_keys) if sub_keys else ''}]" if any(sub_keys) else key
                    for key, sub_keys in (lambda d: d.items())(self._group_keys_by_top_level(skipped_keys))
                ),
            )

    def _fetch_workflow_run(self, workflow_id: str):
        """Try to fetch a workflow run from MLFlow.

        :param workflow_id: The ID of the workflow to fetch.
        :return: The workflow run if it exists and is not deleted, otherwise None.
        :raises MlflowException: If an unexpected error occurs.
        """
        try:
            workflow = self._client.get_run(workflow_id)
        except MlflowException as e:
            if e.get_http_status_code() == http.HTTPStatus.NOT_FOUND:
                return None
            raise e

        return None if workflow.info.lifecycle_stage == "deleted" else workflow

    def _get_job_ids(self, workflow_id: str, experiment_id: str) -> list:
        """Get the IDs of all jobs associated with a workflow.

        :param workflow_id: The ID of the workflow.
        :param experiment_id: The ID of the experiment tied to this workflow.
        :return: A list of job IDs.
        """
        all_jobs = self._client.search_runs(
            experiment_ids=[experiment_id],
            filter_string=f"tags.{MLFLOW_PARENT_RUN_ID} = '{workflow_id}'",
            order_by=["start_time DESC"],
        )
        return [job.info.run_id for job in all_jobs]

=======
>>>>>>> b37394db
    def _get_s3_uri(self, workflow_id: str) -> str:
        """Construct a full S3 URI for workflow artifacts."""
        return f"s3://{settings.S3_BUCKET}/{self._get_s3_key(workflow_id)}"

    def _get_s3_key(self, workflow_id: str) -> str:
        """Construct an S3 key for workflow artifacts."""
        return f"workflows/results/{workflow_id}/{self._WORKFLOW_OUTPUT_FILENAME}"


class MLflowClientManager:
    """Connection manager for MLflow client."""

    def __init__(self, tracking_uri: str, s3_file_system: S3FileSystem):
        self._tracking_uri = tracking_uri
        self._s3_file_system = s3_file_system

    @contextlib.contextmanager
    def connect(self) -> Generator[TrackingClient, None, None]:
        """Yield an MLflow client, handling exceptions."""
        tracking_client = MLflowTrackingClient(
            tracking_uri=self._tracking_uri,
            s3_file_system=self._s3_file_system,
        )
        yield tracking_client<|MERGE_RESOLUTION|>--- conflicted
+++ resolved
@@ -16,11 +16,8 @@
 from lumigator_schemas.utils.model_operations import merge_models
 from lumigator_schemas.workflows import WorkflowDetailsResponse, WorkflowResponse, WorkflowStatus
 from mlflow.entities import Experiment as MlflowExperiment
-<<<<<<< HEAD
 from mlflow.entities import Run as MlflowRun
-=======
 from mlflow.entities import RunStatus
->>>>>>> b37394db
 from mlflow.exceptions import MlflowException
 from mlflow.tracking import MlflowClient
 from mlflow.utils.mlflow_tags import MLFLOW_PARENT_RUN_ID
@@ -38,15 +35,6 @@
 
     # Map from Workflow status to MLFlow run status (RunStatus).
     # See: https://mlflow.org/docs/latest/api_reference/rest-api.html#runstatus
-<<<<<<< HEAD
-    _WORKFLOW_TO_MLFLOW_STATUS = {
-        WorkflowStatus.CREATED: "SCHEDULED",
-        WorkflowStatus.RUNNING: "RUNNING",
-        WorkflowStatus.FAILED: "FAILED",
-        WorkflowStatus.SUCCEEDED: "FINISHED",
-    }
-
-=======
     _WORKFLOW_TO_MLFLOW_STATUS: dict[WorkflowStatus, RunStatus] = {
         WorkflowStatus.CREATED: RunStatus.SCHEDULED,
         WorkflowStatus.RUNNING: RunStatus.RUNNING,
@@ -58,7 +46,6 @@
     _MLFLOW_TO_WORKFLOW_STATUS: dict[RunStatus, WorkflowStatus] = {v: k for k, v in _WORKFLOW_TO_MLFLOW_STATUS.items()}
 
     # The filename for results compiled from all jobs in a workflow.
->>>>>>> b37394db
     _WORKFLOW_OUTPUT_FILENAME = "compiled.json"
 
     def __init__(self, tracking_uri: str, s3_file_system: S3FileSystem):
@@ -137,28 +124,6 @@
             return None
         return await self._format_experiment(experiment)
 
-    async def _format_experiment(self, experiment: MlflowExperiment) -> GetExperimentResponse:
-        # now get all the workflows associated with that experiment
-        workflow_ids = self._find_workflows(experiment.experiment_id)
-        workflows = [
-            workflow
-            for workflow in (await self.get_workflow(workflow_id) for workflow_id in workflow_ids)
-            if workflow is not None
-        ]
-        task_definition_json = experiment.tags.get("task_definition")
-        task_definition = TypeAdapter(TaskDefinition).validate_python(json.loads(task_definition_json))
-        return GetExperimentResponse(
-            id=experiment.experiment_id,
-            name=experiment.name,
-            description=experiment.tags.get("description") or "",
-            task_definition=task_definition,
-            dataset=experiment.tags.get("dataset") or "",
-            max_samples=int(experiment.tags.get("max_samples") or "-1"),
-            created_at=datetime.fromtimestamp(experiment.creation_time / 1000),
-            updated_at=datetime.fromtimestamp(experiment.last_update_time / 1000),
-            workflows=workflows,
-        )
-
     async def update_experiment(self, experiment_id: str, new_name: str) -> None:
         """Update the name of an experiment."""
         raise NotImplementedError
@@ -226,66 +191,17 @@
         if not workflow:
             return None
 
-<<<<<<< HEAD
         jobs = self._get_job_ids(workflow_id, workflow.info.experiment_id)
         workflow_details = self._build_workflow_response(workflow, jobs)
 
-        if workflow_details.status == WorkflowStatus.SUCCEEDED:
-            # Only compile the result JSON artifact of all the jobs, if the workflow has succeeded.
-            self._generate_compiled_results(workflow_id, workflow_details.jobs)
-            # Update the download URL in the response now that the compiled results are available.
-            workflow_details.artifacts_download_url = await self._generate_presigned_url(workflow_id)
-
-        return workflow_details
-
-    def update_workflow_status(self, workflow_id: str, status: WorkflowStatus) -> None:
-        """Update the status of a workflow."""
-=======
-        workflow_details = WorkflowDetailsResponse(
-            id=workflow_id,
-            experiment_id=workflow.info.experiment_id,
-            description=workflow.data.tags.get("description"),
-            name=workflow.data.tags.get("mlflow.runName"),
-            model=workflow.data.tags.get("model"),
-            system_prompt=workflow.data.tags.get("system_prompt"),
-            status=WorkflowStatus(workflow.data.tags.get("status")),
-            created_at=datetime.fromtimestamp(workflow.info.start_time / 1000),
-            jobs=[await self.get_job(job_id) for job_id in all_job_ids],
-            metrics=self._compile_metrics(all_job_ids),
-            parameters=self._compile_parameters(all_job_ids),
-        )
         # Currently, only compile the result json artifact if the workflow has succeeded
         if workflow_details.status != WorkflowStatus.SUCCEEDED:
             return workflow_details
-        # now we need to combine all of the files that were output into a single json.
-        # look through every job associated with this workflow and get the results
-        # combine them into a single json file, put that back into s3, and then generate
-        # a presigned URL for that file
-        # check if the compiled results already exist
+
+        # Only compile the result JSON artifact of all the jobs, if the workflow has succeeded.
         workflow_s3_uri = self._get_s3_uri(workflow_id)
         if not self._s3_file_system.exists(workflow_s3_uri):
-            compiled_results = {"metrics": {}, "parameters": {}, "artifacts": {}}
-            for job in workflow_details.jobs:
-                # look for all parameter keys that end in "_s3_path" and download the file
-                for param in job.parameters:
-                    if param["name"].endswith("_s3_path"):
-                        # download the file
-                        # get the file from the S3 bucket
-                        with self._s3_file_system.open(f"{param['value']}") as f:
-                            job_results = JobResultObject.model_validate_json(f.read())
-                        # if any keys are the same, log a warning and then overwrite the key
-                        for job_result_item in job_results:
-                            if job_result_item[1] is None:
-                                loguru.logger.info(f"No {job_result_item[0]} found for job {job.id}.")
-                                continue
-                            for key in job_result_item[1].keys():
-                                if key in compiled_results[job_result_item[0]]:
-                                    loguru.logger.warning(f"Key '{key}' already exists in the results. Overwriting.")
-                                # merge the results into the compiled results
-                                compiled_results[job_result_item[0]][key] = job_result_item[1][key]
-
-            # Upload the compiled results to S3.
-            self._upload_to_s3(workflow_s3_uri, compiled_results)
+            self._generate_compiled_results(workflow_id, workflow_details.jobs)
 
         # Update the download URL in the response as compiled results are available.
         workflow_details.artifacts_download_url = await self._generate_presigned_url(workflow_id)
@@ -299,38 +215,11 @@
         :param status: The new status of the workflow.
         :raises MlflowException: If there is an error updating the workflow status.
         """
->>>>>>> b37394db
         # Update our tag, but also the run status of the 'run' in MLflow.
         self._client.set_tag(workflow_id, "status", status.value)
         # See: https://mlflow.org/docs/latest/api_reference/rest-api.html#mlflowupdaterun
         # See: https://github.com/mlflow/mlflow/blob/4a4716324a2e736eaad73ff9dcc76ff478a29ea9/mlflow/tracking/client.py#L2181
-<<<<<<< HEAD
-        self._client.update_run(workflow_id, status=self._WORKFLOW_TO_MLFLOW_STATUS[status])
-=======
         self._client.update_run(workflow_id, status=RunStatus.to_string(self._WORKFLOW_TO_MLFLOW_STATUS[status]))
-
-    def _get_ray_job_logs(self, ray_job_id: str):
-        """Get the logs for a Ray job."""
-        resp = requests.get(urljoin(settings.RAY_JOBS_URL, f"{ray_job_id}/logs"), timeout=5)  # 5 sec
-
-        if resp.status_code == HTTPStatus.NOT_FOUND:
-            loguru.logger.error(f"Upstream job logs not found: {resp.status_code}, error: {resp.text or ''}")
-            raise JobNotFoundError(ray_job_id, "Ray job logs not found") from None
-        elif resp.status_code != HTTPStatus.OK:
-            loguru.logger.error(
-                f"Unexpected status code getting job logs: {resp.status_code}, \
-                    error: {resp.text or ''}"
-            )
-            raise JobUpstreamError(ray_job_id, "Non OK status code retrieving Ray job information") from None
-
-        try:
-            metadata = json.loads(resp.text)
-            return JobLogsResponse(**metadata)
-        except json.JSONDecodeError as e:
-            loguru.logger.error(f"JSON decode error: {e}")
-            loguru.logger.error(f"Response text: {resp.text}")
-            raise JobUpstreamError(ray_job_id, "JSON decode error in Ray response") from e
->>>>>>> b37394db
 
     async def get_workflow_logs(self, workflow_id: str) -> JobLogsResponse:
         workflow_run = self._client.get_run(workflow_id)
@@ -422,7 +311,81 @@
         )
         return all_jobs
 
-<<<<<<< HEAD
+    async def is_status_match(self, tracking_client_status: str, workflow_status: WorkflowStatus) -> bool:
+        """Check if a status from the MLFlow client is mapped to a workflow status.
+
+        :param tracking_client_status: The status understood by the tracking client.
+        :param workflow_status: A workflow status to compare against.
+        :return: True if the status matches, False otherwise.
+        :raises ValueError: if the tracking client status provided is not a valid ``RunStatus``.
+        """
+        try:
+            status = RunStatus.from_string(tracking_client_status)
+        except Exception as e:
+            raise ValueError(f"Status '{tracking_client_status}' not valid.") from e
+
+        return status == self._WORKFLOW_TO_MLFLOW_STATUS[workflow_status]
+
+    async def is_status_terminal(self, tracking_client_status: str) -> bool:
+        """Check if a status from the MLFlow client is terminal.
+
+        :raises ValueError: if the tracking client status provided is not a valid ``RunStatus``.
+        :raises ValueError: if the tracking client status provided cannot be mapped to a ``WorkflowStatus``
+        """
+        try:
+            current_status = self._MLFLOW_TO_WORKFLOW_STATUS.get(RunStatus.from_string(tracking_client_status), None)
+        except Exception as e:
+            raise ValueError(f"Status '{tracking_client_status}' not valid.") from e
+
+        if not current_status:
+            raise ValueError(f"Status '{tracking_client_status}' not found in mapping.")
+
+        return current_status in [WorkflowStatus.SUCCEEDED, WorkflowStatus.FAILED]
+
+    async def _format_experiment(self, experiment: MlflowExperiment) -> GetExperimentResponse:
+        # now get all the workflows associated with that experiment
+        workflow_ids = self._find_workflows(experiment.experiment_id)
+        workflows = [
+            workflow
+            for workflow in (await self.get_workflow(workflow_id) for workflow_id in workflow_ids)
+            if workflow is not None
+        ]
+        task_definition_json = experiment.tags.get("task_definition")
+        task_definition = TypeAdapter(TaskDefinition).validate_python(json.loads(task_definition_json))
+        return GetExperimentResponse(
+            id=experiment.experiment_id,
+            name=experiment.name,
+            description=experiment.tags.get("description") or "",
+            task_definition=task_definition,
+            dataset=experiment.tags.get("dataset") or "",
+            max_samples=int(experiment.tags.get("max_samples") or "-1"),
+            created_at=datetime.fromtimestamp(experiment.creation_time / 1000),
+            updated_at=datetime.fromtimestamp(experiment.last_update_time / 1000),
+            workflows=workflows,
+        )
+
+    def _get_ray_job_logs(self, ray_job_id: str):
+        """Get the logs for a Ray job."""
+        resp = requests.get(urljoin(settings.RAY_JOBS_URL, f"{ray_job_id}/logs"), timeout=5)  # 5 sec
+
+        if resp.status_code == HTTPStatus.NOT_FOUND:
+            loguru.logger.error(f"Upstream job logs not found: {resp.status_code}, error: {resp.text or ''}")
+            raise JobNotFoundError(UUID(ray_job_id), "Ray job logs not found") from None
+        elif resp.status_code != HTTPStatus.OK:
+            loguru.logger.error(
+                f"Unexpected status code getting job logs: {resp.status_code}, \
+                    error: {resp.text or ''}"
+            )
+            raise JobUpstreamError(ray_job_id, "Non OK status code retrieving Ray job information") from None
+
+        try:
+            metadata = json.loads(resp.text)
+            return JobLogsResponse(**metadata)
+        except json.JSONDecodeError as e:
+            loguru.logger.error(f"JSON decode error: {e}")
+            loguru.logger.error(f"Response text: {resp.text}")
+            raise JobUpstreamError(ray_job_id, "JSON decode error in Ray response") from e
+
     def _compile_metrics(self, job_ids: list) -> dict:
         """Take the individual metrics from each run and compile them into a single dict
         for now, assert that each run has no overlapping metrics
@@ -464,60 +427,6 @@
                 workflow_ids.append(run.info.run_id)
         return workflow_ids
 
-    def _get_ray_job_logs(self, ray_job_id: str):
-        """Get the logs for a Ray job."""
-        resp = requests.get(urljoin(settings.RAY_JOBS_URL, f"{ray_job_id}/logs"), timeout=5)  # 5 sec
-
-        if resp.status_code == HTTPStatus.NOT_FOUND:
-            loguru.logger.error(f"Upstream job logs not found: {resp.status_code}, error: {resp.text or ''}")
-            raise JobNotFoundError(UUID(ray_job_id), "Ray job logs not found") from None
-        elif resp.status_code != HTTPStatus.OK:
-            loguru.logger.error(
-                f"Unexpected status code getting job logs: {resp.status_code}, \
-                    error: {resp.text or ''}"
-            )
-            raise JobUpstreamError(ray_job_id, "Non OK status code retrieving Ray job information") from None
-
-        try:
-            metadata = json.loads(resp.text)
-            return JobLogsResponse(**metadata)
-        except json.JSONDecodeError as e:
-            loguru.logger.error(f"JSON decode error: {e}")
-            loguru.logger.error(f"Response text: {resp.text}")
-            raise JobUpstreamError(ray_job_id, "JSON decode error in Ray response") from e
-=======
-    async def is_status_match(self, tracking_client_status: str, workflow_status: WorkflowStatus) -> bool:
-        """Check if a status from the MLFlow client is mapped to a workflow status.
-
-        :param tracking_client_status: The status understood by the tracking client.
-        :param workflow_status: A workflow status to compare against.
-        :return: True if the status matches, False otherwise.
-        :raises ValueError: if the tracking client status provided is not a valid ``RunStatus``.
-        """
-        try:
-            status = RunStatus.from_string(tracking_client_status)
-        except Exception as e:
-            raise ValueError(f"Status '{tracking_client_status}' not valid.") from e
-
-        return status == self._WORKFLOW_TO_MLFLOW_STATUS[workflow_status]
-
-    async def is_status_terminal(self, tracking_client_status: str) -> bool:
-        """Check if a status from the MLFlow client is terminal.
-
-        :raises ValueError: if the tracking client status provided is not a valid ``RunStatus``.
-        :raises ValueError: if the tracking client status provided cannot be mapped to a ``WorkflowStatus``
-        """
-        try:
-            current_status = self._MLFLOW_TO_WORKFLOW_STATUS.get(RunStatus.from_string(tracking_client_status), None)
-        except Exception as e:
-            raise ValueError(f"Status '{tracking_client_status}' not valid.") from e
-
-        if not current_status:
-            raise ValueError(f"Status '{tracking_client_status}' not found in mapping.")
-
-        return current_status in [WorkflowStatus.SUCCEEDED, WorkflowStatus.FAILED]
->>>>>>> b37394db
-
     async def _generate_presigned_url(self, workflow_id: str) -> str:
         """Generate a pre-signed URL for the compiled artifact."""
         return await self._s3_file_system.s3.generate_presigned_url(
@@ -531,7 +440,6 @@
         with self._s3_file_system.open(s3_path, "w") as f:
             f.write(json.dumps(data))
 
-<<<<<<< HEAD
     def _build_workflow_response(self, workflow: MlflowRun, job_ids: list) -> WorkflowDetailsResponse:
         """Construct a WorkflowDetailsResponse object ignoring the `artifacts_download_url`."""
         return WorkflowDetailsResponse(
@@ -705,8 +613,6 @@
         )
         return [job.info.run_id for job in all_jobs]
 
-=======
->>>>>>> b37394db
     def _get_s3_uri(self, workflow_id: str) -> str:
         """Construct a full S3 URI for workflow artifacts."""
         return f"s3://{settings.S3_BUCKET}/{self._get_s3_key(workflow_id)}"
