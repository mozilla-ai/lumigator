--- conflicted
+++ resolved
@@ -17,21 +17,13 @@
     "trust_remote_code": false,
     "torch_dtype": "auto",
     "output_field": "predictions",
-<<<<<<< HEAD
     "generation_config": {
       "max_new_tokens": 100,
       "frequency_penalty": 0.0,
       "temperature": 1.0,
       "top_p": 1.0
     },
-    "store_to_dataset": false
-=======
-    "max_new_tokens": 100,
-    "frequency_penalty": 0.0,
-    "temperature": 1.0,
-    "top_p": 1.0,
     "store_to_dataset": false,
     "system_prompt": "some prompt"
->>>>>>> c69aeeaf
   }
 }