--- conflicted
+++ resolved
@@ -9,10 +9,6 @@
 )
 from lumigator_schemas.extras import ListingResponse
 from lumigator_schemas.jobs import (
-<<<<<<< HEAD
-    JobCreate,
-=======
->>>>>>> a9cf252b
     JobResponse,
     JobResultDownloadResponse,
     JobResultResponse,
@@ -36,21 +32,13 @@
     service: JobServiceDep,
     request: ExperimentCreate,
 ) -> GetExperimentResponse:
-<<<<<<< HEAD
-    return service.create_job(JobCreate.model_validate(request.model_dump()))
-=======
     raise NotImplementedError("🚧 This route is under construction, and is not yet implemented")
->>>>>>> a9cf252b
 
 
 @router.get("/{experiment_id}")
 def get_experiment(service: JobServiceDep, experiment_id: UUID) -> JobResponse:
-<<<<<<< HEAD
-    return GetExperimentResponse.model_validate(service.get_job(experiment_id).model_dump())
-=======
     # mark this route as deprecated
     raise NotImplementedError("🚧 This route is under construction, and is not yet implemented")
->>>>>>> a9cf252b
 
 
 @router.get("/")
@@ -77,11 +65,7 @@
     experiment_id: UUID,
 ) -> JobResultDownloadResponse:
     """Return experiment results file URL for downloading."""
-<<<<<<< HEAD
-    return JobResultDownloadResponse.model_validate(service.get_job_result_download(experiment_id).model_dump())
-=======
     raise NotImplementedError("🚧 This route is under construction, and is not yet implemented")
->>>>>>> a9cf252b
 
 
 ####################################################################################################
