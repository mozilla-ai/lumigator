--- conflicted
+++ resolved
@@ -173,8 +173,4 @@
 
 .ijwb
 *.db
-<<<<<<< HEAD
-.DS_Store
-=======
-*.db-journal
->>>>>>> 5d03b66e
+.DS_Store