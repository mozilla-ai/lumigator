name: lumigator

services:

  minio:
    labels:
      ai.mozilla.product_name: lumigator
    image: quay.io/minio/minio:RELEASE.2024-12-18T13-15-44Z
    command: server /data --console-address ":9001"
    ports:
      - 9000:9000
      - 9001:9001
    healthcheck:
      test: ["CMD", "curl", "-f", "http://localhost:9000/minio/health/live"]
      interval: 5s
      timeout: 20s
      retries: 18
    environment:
      - MINIO_ROOT_USER
      - MINIO_ROOT_PASSWORD
      - MINIO_API_CORS_ALLOW_ORIGIN
    volumes:
    # - ${HOME}/minio/data:/data
      - minio-data:/data
    profiles:
      - local
      - ci

  minio-admin:
    labels:
      ai.mozilla.product_name: lumigator
    image: quay.io/minio/minio:RELEASE.2024-12-18T13-15-44Z
    depends_on:
      minio:
        condition: service_healthy
    entrypoint:
      - /bin/bash
      - -c
      - |
          set -ex
          mc alias set lumigator_s3 http://minio:9000 ${MINIO_ROOT_USER} ${MINIO_ROOT_PASSWORD}
          mc admin user add lumigator_s3 lumigator lumigator
          mc admin policy attach lumigator_s3 readwrite --user lumigator
          mc mb -p lumigator_s3/lumigator-storage
    extra_hosts:
      - "localhost:host-gateway"
    profiles:
      - local
      - ci

  redis:
    labels:
      ai.mozilla.product_name: lumigator
    image: redis:8.0-M03-alpine
    command: redis-server --save 60 1 --loglevel warning
    profiles:
      - local
    volumes:
      - redis-data:/data
    healthcheck:
      test: ["CMD-SHELL", "redis-cli ping"]
      interval: 1s
      timeout: 3s
      retries: 5

  ray:
    labels:
      ai.mozilla.product_name: lumigator
    image: rayproject/ray:2.30.0-py311${COMPUTE_TYPE}${RAY_ARCH_SUFFIX}
    depends_on:
      redis:
        condition: service_healthy
    ports:
      - "6379:6379"
      - "${RAY_DASHBOARD_PORT}:${RAY_DASHBOARD_PORT}"
      - "10001:10001"
    # https://docs.ray.io/en/releases-2.30.0/cluster/cli.html#ray-start for more info about the command
    # Apparently dead head nodes can be selected unless
    # RAY_JOB_ALLOW_DRIVER_ON_WORKER_NODES is set
    # Dead head nodes appear because of the GCS data being
    # persisted in Redis
    # https://github.com/ray-project/ray/issues/32167
    entrypoint:
      - /bin/bash
      - -c
      - |
          set -eaux
          mkdir -p /home/ray/.cache/ && mkdir -p /tmp/ray_pip_cache
          sudo chmod -R 777 /home/ray/.cache/ && sudo chmod -R 777 /tmp/ray_pip_cache/ || true
          RAY_JOB_ALLOW_DRIVER_ON_WORKER_NODES=1 RAY_REDIS_ADDRESS=redis:6379 ray start --head --dashboard-port=${RAY_DASHBOARD_PORT} --port=6379 --dashboard-host=0.0.0.0 --ray-client-server-port 10001
          # If the file was mounted in a volume instead of
          # a shared dir, permissions need to be setup
          # ... || true allows this to fail (-e is set)
          mkdir -p /tmp/ray/session_latest/runtime_resources/pip
          rmdir /tmp/ray/session_latest/runtime_resources/pip/ && ln -s /tmp/ray_pip_cache /tmp/ray/session_latest/runtime_resources/pip
          sleep infinity
    shm_size: 2g
    volumes:
      - ${HF_HOME}:/home/ray/.cache/huggingface
      - ray-pip-cache:/tmp/ray_pip_cache
    deploy:
      resources:
        limits:
          cpus: '2'
          memory: '10g'
    environment:
      # LOCAL_FSSPEC_S3 env vars required by s3fs running inside evaluator ray jobs
      - LOCAL_FSSPEC_S3_ENDPOINT_URL=${AWS_ENDPOINT_URL} # Should match AWS_ENDPOINT_URL
      - LOCAL_FSSPEC_S3_KEY=${AWS_ACCESS_KEY_ID} # Should match AWS_SECRET_ACCESS_KEY
      - LOCAL_FSSPEC_S3_SECRET=${AWS_SECRET_ACCESS_KEY} # Should match AWS_SECRET_ACCESS_KEY
      - MISTRAL_API_KEY
      - OPENAI_API_KEY
      - DEEPSEEK_API_KEY
      - XAI_API_KEY
      - HF_TOKEN
      - AWS_ACCESS_KEY_ID
      - AWS_SECRET_ACCESS_KEY
      - AWS_DEFAULT_REGION
      - AWS_ENDPOINT_URL

    # NOTE: to keep AWS_ENDPOINT_URL as http://localhost:9000 both on the host system
    #       and inside containers, we map localhost to the host gateway IP.
    #       This currently works properly, but might be the cause of networking
    #       issues down the line. This should be used only for local, development
    #       deployments.
    extra_hosts:
      - "localhost:host-gateway"
    profiles:
      - local

  backend:
    labels:
      ai.mozilla.product_name: lumigator
    image: mzdotai/lumigator:latest
    pull_policy: always
    build:
      context: .
      dockerfile: "Dockerfile"
      target: "main_image"
    depends_on:
      minio-admin:
        condition: service_completed_successfully
      minio:
        condition: "service_started"
        required: false
      ray:
        condition: "service_started"
        required: false
      mlflow:
        condition: "service_started"
        required: false
    ports:
      - 8000:8000
    environment:
      - LUMIGATOR_SECRET_KEY # Symmetric key used for encryption/decryption of stored secret data
      - DEPLOYMENT_TYPE
      # The local file needs to be available through a mount,
      # if persistence is needed
      - SQLALCHEMY_DATABASE_URL=${DATABASE_URL}
      - S3_ENDPOINT_URL=${AWS_ENDPOINT_URL}
      - AWS_ACCESS_KEY_ID
      - AWS_SECRET_ACCESS_KEY
      - AWS_DEFAULT_REGION
      - AWS_ENDPOINT_URL
      - S3_BUCKET
      # TODO: the following two rows should be renamed to EVALUATOR_*
      #       and the two above should be removed when we depreate evaluator
      - EVALUATOR_PIP_REQS
      - EVALUATOR_WORK_DIR
      - INFERENCE_PIP_REQS
      - INFERENCE_WORK_DIR
      - RAY_DASHBOARD_PORT
      - RAY_HEAD_NODE_HOST
      - MISTRAL_API_KEY
      - OPENAI_API_KEY
      - RAY_WORKER_GPUS
      - RAY_WORKER_GPUS_FRACTION
      - LUMIGATOR_API_CORS_ALLOWED_ORIGINS
      - MLFLOW_TRACKING_URI
    # NOTE: to keep AWS_ENDPOINT_URL as http://localhost:9000 both on the host system
    #       and inside containers, we map localhost to the host gateway IP.
    #       This currently works properly, but might be the cause of networking
    #       issues down the line. This should be used only for local, development
    #       deployments.
    extra_hosts:
      - "localhost:host-gateway"
    volumes:
      - database-data:/db-data


  frontend:
    labels:
      ai.mozilla.product_name: lumigator
    pull_policy: always
    image: mzdotai/lumigator-frontend:latest
    build:
      context: .
      dockerfile: "./lumigator/frontend/Dockerfile"
      target: "server"
      args:
       VUE_APP_BASE_URL: http://localhost/api/v1/
    environment:
      LUMIGATOR_API_PORT: 8000
      LUMIGATOR_API_HOST: backend
    volumes:
      - ./lumigator/frontend/nginx/:/etc/nginx/templates/
    depends_on:
      backend:
        condition: "service_started"
        required: true
    ports:
      - 80:80

  mlflow:
    labels:
      ai.mozilla.product_name: lumigator
    image: ghcr.io/mlflow/mlflow:v2.20.3
    environment:
      - MLFLOW_AWS_ACCESS_KEY_ID
      - MLFLOW_AWS_SECRET_ACCESS_KEY
      - MLFLOW_AWS_DEFAULT_REGION
      - MLFLOW_TRACKING_URI
      - MLFLOW_DATABASE_URL
      - MLFLOW_S3_ROOT_PATH
    ports:
      - "8001:5000"
    depends_on:
      minio:
        condition: service_healthy
    command: mlflow server --backend-store-uri ${MLFLOW_DATABASE_URL} --default-artifact-root ${MLFLOW_S3_ROOT_PATH} --host 0.0.0.0
    extra_hosts:
      - "localhost:host-gateway"
    profiles:
      - local
<<<<<<< HEAD
      - ci
=======
    volumes:
      - mlflow-database-data:/db-data
>>>>>>> a9295830

volumes:
    minio-data:
      labels:
        ai.mozilla.product_name: lumigator
    database-data:
      labels:
        ai.mozilla.product_name: lumigator
    redis-data:
      labels:
        ai.mozilla.product_name: lumigator
    ray-pip-cache:
      labels:
        ai.mozilla.product_name: lumigator
    mlflow-database-data:
      labels:
        ai.mozilla.product_name: lumigator<|MERGE_RESOLUTION|>--- conflicted
+++ resolved
@@ -232,12 +232,9 @@
       - "localhost:host-gateway"
     profiles:
       - local
-<<<<<<< HEAD
       - ci
-=======
     volumes:
       - mlflow-database-data:/db-data
->>>>>>> a9295830
 
 volumes:
     minio-data:
