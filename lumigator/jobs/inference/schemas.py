"""Schema file that is loaded by the backend to validate the input/output data.
This file must only depend on pydantic and not on any other external library.
This is because the backend and this job will be running in different environments.
"""

from lumigator_schemas.tasks import SummarizationTaskDefinition, TaskDefinition, TaskType
from pydantic import BaseModel, ConfigDict, Field, PositiveInt, model_validator


class DatasetConfig(BaseModel):
    path: str
    model_config = ConfigDict(extra="forbid")


class JobConfig(BaseModel):
    max_samples: int
    batch_size: PositiveInt = 1
    storage_path: str
    output_field: str | None = "predictions"
    enable_tqdm: bool = True
    model_config = ConfigDict(extra="forbid")


class InferenceServerConfig(BaseModel):
    base_url: str | None = None
    model: str
    provider: str
    max_retries: int
    model_config = ConfigDict(extra="forbid")


class GenerationConfig(BaseModel):
    """Custom and limited configuration for generation.
    Sort of a subset of HF GenerationConfig
    https://huggingface.co/docs/transformers/en/main_classes/text_generation#transformers.GenerationConfig
    """

    max_new_tokens: int
    frequency_penalty: float
    temperature: float
    top_p: float
    model_config = ConfigDict(extra="forbid")


class HuggingFacePipelineConfig(BaseModel, arbitrary_types_allowed=True):
    model_name_or_path: str
    task: TaskType
    revision: str
    use_fast: bool
    trust_remote_code: bool
    torch_dtype: str
    accelerator: str
    model_config = ConfigDict(extra="forbid")
    truncation: bool = True


class InferenceJobConfig(BaseModel):
    name: str
    dataset: DatasetConfig
    job: JobConfig
    system_prompt: str | None = None
    inference_server: InferenceServerConfig | None = None
    generation_config: GenerationConfig | None = None
    hf_pipeline: HuggingFacePipelineConfig | None = None
    task_definition: TaskDefinition = Field(default_factory=lambda: SummarizationTaskDefinition())
    model_config = ConfigDict(extra="forbid")


class InferenceMetrics(BaseModel):
    model_config = ConfigDict(extra="forbid")
    prompt_tokens: int
    total_tokens: int
    completion_tokens: int
    reasoning_tokens: int
    answer_tokens: int


class AverageInferenceMetrics(BaseModel):
    model_config = ConfigDict(extra="forbid")
    avg_prompt_tokens: float
    avg_total_tokens: float
    avg_completion_tokens: float
    avg_reasoning_tokens: float | None = None
    avg_answer_tokens: float = None


class InferenceJobOutput(BaseModel):
    predictions: list | None = None
    reasoning: list | None = None
    examples: list
    ground_truth: list | None = None
    model: str
    inference_time: float
<<<<<<< HEAD
    inference_metrics: list[InferenceMetrics | None] = Field(default_factory=list)
=======
    inference_metrics: list[InferenceMetrics | None] = []
>>>>>>> b37394db


class PredictionResult(BaseModel):
    model_config = ConfigDict(extra="forbid")
    prediction: str
    reasoning: str | None = None
    metrics: InferenceMetrics | None = None


class JobOutput(BaseModel):
    metrics: AverageInferenceMetrics | dict = {}
    artifacts: InferenceJobOutput
    parameters: InferenceJobConfig

    @model_validator(mode="before")
    @classmethod
    def ensure_metrics_default(cls, values):
        # If metrics is set to None, set it to an empty dict.
        if values.get("metrics") is None:
            values["metrics"] = {}
        return values<|MERGE_RESOLUTION|>--- conflicted
+++ resolved
@@ -91,11 +91,7 @@
     ground_truth: list | None = None
     model: str
     inference_time: float
-<<<<<<< HEAD
-    inference_metrics: list[InferenceMetrics | None] = Field(default_factory=list)
-=======
     inference_metrics: list[InferenceMetrics | None] = []
->>>>>>> b37394db
 
 
 class PredictionResult(BaseModel):
