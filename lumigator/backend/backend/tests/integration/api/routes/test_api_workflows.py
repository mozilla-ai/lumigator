import asyncio
import time
import uuid
from http import HTTPStatus
from uuid import UUID

import pytest
import requests
from fastapi.testclient import TestClient
from httpx import HTTPStatusError, RequestError
from inference.schemas import GenerationConfig, InferenceJobConfig, InferenceServerConfig
from loguru import logger
from lumigator_schemas.datasets import DatasetFormat, DatasetResponse
from lumigator_schemas.experiments import GetExperimentResponse
from lumigator_schemas.extras import ListingResponse
from lumigator_schemas.jobs import (
    JobInferenceConfig,
    JobInferenceCreate,
    JobLogsResponse,
    JobResponse,
    JobResultDownloadResponse,
    JobResultObject,
    JobStatus,
    JobType,
)
from lumigator_schemas.secrets import SecretUploadRequest
from lumigator_schemas.tasks import TaskType
from lumigator_schemas.workflows import WorkflowDetailsResponse, WorkflowResponse, WorkflowStatus
from pydantic import PositiveInt, ValidationError

from backend.main import app
from backend.tests.conftest import (
    DEFAULT_MAX_RETRIES,
    DEFAULT_RETRY_INTERVAL_SECONDS,
    MAX_JOB_TIMEOUT_SECS,
    TEST_CAUSAL_MODEL,
    TEST_SEQ2SEQ_MODEL,
    wait_for_job,
)

POST_HEADER = {
    "accept": "application/json",
    "Content-Type": "application/json",
}


@app.on_event("startup")
def test_health_ok(local_client: TestClient):
    response = local_client.get("/health/")
    assert response.status_code == 200


def test_upload_data_launch_job(
    local_client: TestClient,
    dialog_dataset,
    dependency_overrides_services,
):
    logger.info("Running test: 'test_upload_data_launch_job'")

    response = local_client.get("/health")
    assert response.status_code == 200

    # store how many ds are in the db before we start
    get_ds_response = local_client.get("/datasets/")
    assert get_ds_response.status_code == 200
    get_ds = ListingResponse[DatasetResponse].model_validate(get_ds_response.json())

    create_response = local_client.post(
        "/datasets/",
        data={},
        files={"dataset": dialog_dataset, "format": (None, DatasetFormat.JOB.value)},
    )

    assert create_response.status_code == 201

    created_dataset = DatasetResponse.model_validate(create_response.json())

    get_ds_before_response = local_client.get("/datasets/")
    assert get_ds_before_response.status_code == 200
    get_ds_before = ListingResponse[DatasetResponse].model_validate(get_ds_before_response.json())
    assert get_ds_before.total == get_ds.total + 1

    infer_payload = {
        "name": "test_upload_data_launch_job-inference",
        "description": "Huggingface model inference",
        "dataset": str(created_dataset.id),
        "max_samples": 10,
        "job_config": {
            "job_type": JobType.INFERENCE,
            "model": TEST_SEQ2SEQ_MODEL,
            "provider": "hf",
            "output_field": "predictions",
            "store_to_dataset": True,
        },
    }
    create_inference_job_response = local_client.post("/jobs/inference/", headers=POST_HEADER, json=infer_payload)
    assert create_inference_job_response.status_code == 201

    create_inference_job_response_model = JobResponse.model_validate(create_inference_job_response.json())

    assert wait_for_job(local_client, create_inference_job_response_model.id, max_retries=60, retry_interval=5)

    logs_infer_job_response = local_client.get(f"/jobs/{create_inference_job_response_model.id}/logs")
    logs_infer_job_response_model = JobLogsResponse.model_validate(logs_infer_job_response.json())
    logger.info(f"-- infer logs -- {create_inference_job_response_model.id}")
    logger.info(f"#{logs_infer_job_response_model.logs}#")

    # retrieve the DS for the infer job...
    output_infer_job_response = local_client.get(f"/jobs/{create_inference_job_response_model.id}/dataset")
    assert output_infer_job_response is not None
    assert output_infer_job_response.status_code == 200

    output_infer_job_response_model = DatasetResponse.model_validate(output_infer_job_response.json())
    assert output_infer_job_response_model is not None

    eval_payload = {
        "name": "test_upload_data_launch_job-evaluation",
        "description": "Huggingface model evaluation",
        "dataset": str(output_infer_job_response_model.id),
        "max_samples": 10,
        "job_config": {
            "job_type": JobType.EVALUATION,
            "metrics": ["rouge", "meteor"],
            "model": TEST_SEQ2SEQ_MODEL,
            "provider": "hf",
        },
    }

    create_evaluation_job_response = local_client.post("/jobs/evaluator/", headers=POST_HEADER, json=eval_payload)
    assert create_evaluation_job_response.status_code == 201

    create_evaluation_job_response_model = JobResponse.model_validate(create_evaluation_job_response.json())

    assert wait_for_job(local_client, create_evaluation_job_response_model.id, max_retries=60, retry_interval=5)

    logs_evaluation_job_response = local_client.get(f"/jobs/{create_evaluation_job_response_model.id}/logs")
    logs_evaluation_job_response_model = JobLogsResponse.model_validate(logs_evaluation_job_response.json())
    logger.info(f"-- eval logs -- {create_evaluation_job_response_model.id}")
    logger.info(f"#{logs_evaluation_job_response_model.logs}#")

    # FIXME Either remove the store_to_dataset option, or
    # restore it to the jobs service
    get_ds_after_response = local_client.get("/datasets/")
    assert get_ds_after_response.status_code == 200
    get_ds_after = ListingResponse[DatasetResponse].model_validate(get_ds_after_response.json())
    assert get_ds_after.total == get_ds_before.total + 1

    get_all_jobs = local_client.get("/jobs")
    assert (ListingResponse[JobResponse].model_validate(get_all_jobs.json())).total == 2
    get_jobs_infer = local_client.get("/jobs?job_types=inference")
    assert (ListingResponse[JobResponse].model_validate(get_jobs_infer.json())).total == 1
    get_jobs_eval = local_client.get("/jobs?job_types=evaluator")
    assert (ListingResponse[JobResponse].model_validate(get_jobs_eval.json())).total == 1


@pytest.mark.parametrize("unnanotated_dataset", ["dialog_empty_gt_dataset", "dialog_no_gt_dataset"])
def test_upload_data_no_gt_launch_annotation(
    request: pytest.FixtureRequest,
    local_client: TestClient,
    unnanotated_dataset,
    dependency_overrides_services,
):
    dataset = request.getfixturevalue(unnanotated_dataset)
    create_response = local_client.post(
        "/datasets/",
        data={},
        files={"dataset": dataset, "format": (None, DatasetFormat.JOB.value)},
    )

    assert create_response.status_code == 201

    created_dataset = DatasetResponse.model_validate(create_response.json())

    annotation_payload = {
        "name": "test_annotate",
        "description": "Annotation job to add ground truth",
        "dataset": str(created_dataset.id),
        "max_samples": 2,
        "job_config": {
            "job_type": JobType.ANNOTATION,
            "task": "summarization",
            "model": TEST_SEQ2SEQ_MODEL,
            "provider": "hf",
            "output_field": "ground_truth",
        },
    }

    create_annotation_job_response = local_client.post("/jobs/annotate/", headers=POST_HEADER, json=annotation_payload)
    assert create_annotation_job_response.status_code == 201

    create_annotation_job_response_model = JobResponse.model_validate(create_annotation_job_response.json())

    assert wait_for_job(local_client, create_annotation_job_response_model.id, max_retries=60, retry_interval=5)

    logs_annotation_job_response = local_client.get(f"/jobs/{create_annotation_job_response_model.id}/logs")
    logger.info(logs_annotation_job_response)
    logs_annotation_job_response_model = JobLogsResponse.model_validate(logs_annotation_job_response.json())
    logger.info(f"-- infer logs -- {create_annotation_job_response_model.id}")
    logger.info(f"#{logs_annotation_job_response_model.logs}#")

    logs_annotation_job_results = local_client.get(f"/jobs/{create_annotation_job_response_model.id}/result/download")
    logs_annotation_job_results_model = JobResultDownloadResponse.model_validate(logs_annotation_job_results.json())
    logger.info(f"Download url: {logs_annotation_job_results_model.download_url}")
    annotation_job_results_url = requests.get(
        logs_annotation_job_results_model.download_url,
        timeout=5,  # 5 seconds
    )
    logs_annotation_job_output = JobResultObject.model_validate(annotation_job_results_url.json())
    assert logs_annotation_job_output.artifacts["predictions"] is None
    assert logs_annotation_job_output.artifacts["ground_truth"] is not None
    logger.info(f"Created results: {logs_annotation_job_output}")


def check_backend_health_status(local_client: TestClient):
    """Check the backend health status."""
    response = local_client.get("/health")
    assert response.status_code == 200


def check_initial_dataset_count(local_client: TestClient):
    """Check the initial dataset count."""
    get_ds_response = local_client.get("/datasets/")
    assert get_ds_response.status_code == 200
    return ListingResponse[DatasetResponse].model_validate(get_ds_response.json())


def upload_dataset(local_client: TestClient, dataset):
    """Upload a dataset."""
    create_response = local_client.post(
        "/datasets/",
        data={},
        files={"dataset": dataset, "format": (None, DatasetFormat.JOB.value)},
    )
    assert create_response.status_code == 201
    return DatasetResponse.model_validate(create_response.json())


def check_dataset_count_after_upload(local_client: TestClient, initial_count):
    """Check the dataset count after uploading a dataset."""
    get_ds_after_response = local_client.get("/datasets/")
    assert get_ds_after_response.status_code == 200
    get_ds_after = ListingResponse[DatasetResponse].model_validate(get_ds_after_response.json())
    assert get_ds_after.total == initial_count.total + 1
    return get_ds_after


def create_experiment(
    local_client: TestClient,
    dataset_id: UUID,
    task_definition: dict,
    name: str = "test_create_exp_workflow_check_results",
    description: str = "Test for an experiment with associated workflows",
) -> str:
    """Create an experiment."""
    experiment = local_client.post(
        "/experiments/",
        headers=POST_HEADER,
        json={
            "name": name,
            "description": description,
            "task_definition": task_definition,
            "dataset": str(dataset_id),
            "max_samples": 1,
        },
    )
    assert experiment.status_code == 201
    json_response = experiment.json()
    assert "id" in json_response
    experiment_id = json_response["id"]
    assert isinstance(experiment_id, str)
    assert len(experiment_id.strip()) > 0

    return experiment_id


def run_workflow(
    local_client: TestClient,
    experiment_id: str,
    workflow_name: str,
    hf_model: str,
    job_timeout_sec: PositiveInt | None = MAX_JOB_TIMEOUT_SECS,
    description: str = "Test workflow for inf and eval",
) -> WorkflowResponse:
    """Run a new workflow under the specified experiment.

    :param local_client: The test client used to make requests to the API.
    :param experiment_id: The ID of the experiment to which the workflow belongs.
    :param workflow_name: The name of the workflow.
    :param hf_model: The Hugging Face model to use for the workflow.
    :param job_timeout_sec: The timeout for any job in the workflow, in seconds.
    :param description: A description for the workflow.
    :return: The created workflow response.
    """
    workflow_payload = {
        "name": workflow_name,
        "description": description,
        "model": hf_model,
        "provider": "hf",
        "experiment_id": experiment_id,
<<<<<<< HEAD
        "job_timeout_sec": job_timeout_sec,
=======
        "job_timeout_sec": 1000,
        "metrics": ["rouge", "meteor"],
>>>>>>> ea18a2ac
    }

    workflow = WorkflowResponse.model_validate(
        local_client.post(
            "/workflows/",
            headers=POST_HEADER,
            json=workflow_payload,
        ).json()
    )
    return workflow


def validate_experiment_results(
    local_client: TestClient, experiment_id: str, workflow_details_list: list[WorkflowDetailsResponse]
):
    """Validate that the experiment results match the expected workflows.

    This function retrieves the experiment details via the API and verifies that:
    1. The experiment ID in the results matches the expected ID.
    2. The number of workflows in the experiment matches the number of expected workflows.
    3. Each workflow in the experiment:
       - Has the correct experiment ID.
       - Is marked as "SUCCEEDED".
       - Has a valid artifacts download URL.

    @param local_client: The test client used to make requests to the API.
    @param experiment_id: The ID of the experiment to validate.
    @param workflow_details_list: A list of expected workflow details to compare against the experiment results.
    """
    response = local_client.get(f"/experiments/{experiment_id}")
    response.raise_for_status()
    response_json = response.json()
    assert response_json
    experiment_results = GetExperimentResponse.model_validate(response_json)

    # Ensure all workflows have the correct experiment ID
    assert all(workflow.experiment_id == experiment_results.id for workflow in workflow_details_list)

    # Validate the number of workflows
    assert len(experiment_results.workflows) == len(workflow_details_list)

    # Validate that each workflow is successful and has a valid download URL
    for expected_details in workflow_details_list:
        actual_workflow = next(
            (workflow for workflow in experiment_results.workflows if workflow.id == expected_details.id), None
        )
        assert actual_workflow is not None
        assert actual_workflow.status == WorkflowStatus.SUCCEEDED
        assert actual_workflow.artifacts_download_url is not None
        # Compare properties of the workflow, excluding the download URL
        expected_workflow_data = expected_details.model_dump(exclude={"artifacts_download_url"})
        actual_workflow_data = actual_workflow.model_dump(exclude={"artifacts_download_url"})
        assert expected_workflow_data == actual_workflow_data


def retrieve_and_validate_workflow_logs(
    local_client: TestClient, workflow_details_list: list[WorkflowDetailsResponse]
) -> None:
    """Retrieve and validate workflow logs."""
    for workflow_details in workflow_details_list:
        logs_job_response = local_client.get(f"/workflows/{workflow_details.id}/logs")
        logs_job_response.raise_for_status()
        logs = JobLogsResponse.model_validate(logs_job_response.json())
        assert logs.logs is not None
        assert "Inference results stored at" in logs.logs
        assert "Storing evaluation results to" in logs.logs
        assert "Storing evaluation results for S3 to" in logs.logs
        assert logs.logs.index("Inference results stored at") < logs.logs.index("Storing evaluation results to")
        assert logs.logs.index("Inference results stored at") < logs.logs.index("Storing evaluation results for S3 to")


def delete_experiment_and_validate(
    local_client: TestClient, experiment_id: str, workflow_details_list: list[WorkflowDetailsResponse]
) -> None:
    """Delete the experiment and ensure associated workflows are also deleted."""
    local_client.delete(f"/experiments/{experiment_id}")
    response = local_client.get(f"/experiments/{experiment_id}")
    assert response.status_code == 404
    for workflow_details in workflow_details_list:
        response = local_client.get(f"/workflows/{workflow_details.id}")
        assert response.status_code == 404


def list_experiments(local_client: TestClient):
    response = local_client.get("/experiments/").json()
    ListingResponse[GetExperimentResponse].model_validate(response)


def check_artifacts_contain_times(artifacts_url: str):
    response = requests.get(artifacts_url, timeout=5)  # 5 second timeout
    response.raise_for_status()
    data = response.json()
    assert "artifacts" in data
    artifacts = data["artifacts"]
    assert "evaluation_time" in artifacts
    assert "inference_time" in artifacts


@pytest.mark.integration
@pytest.mark.asyncio
@pytest.mark.parametrize(
    "dataset_name, task_definition, model",
    [
        (
            "dialog_dataset",
            {
                "task": "summarization",
            },
            TEST_SEQ2SEQ_MODEL,
        ),
        (
            "mock_translation_dataset",
            {
                "task": "translation",
                "source_language": "en",
                "target_language": "de",
            },
            TEST_CAUSAL_MODEL,
        ),
    ],
)
async def test_full_experiment_launch(
    local_client: TestClient,
    dataset_name: str,
    task_definition: dict,
    model: str,
    request,
    dependency_overrides_services,
):
    """This is the main integration test: it checks:
    * The backend health status
    * Uploading a dataset
    * Creating an experiment
    * Running workflows for the experiment
    * Waiting for workflows to complete
    * Validating experiment results
    * Adding additional workflows to the experiment
    * Validating updated experiment results
    * Retrieving and validating workflow logs
    * Deleting the experiment and ensuring associated workflows are also deleted
    """
    test_name = f"test_full_experiment_launch/{dataset_name}"

    logger.info(
        f"Running '{test_name}"
        f"dataset_name: {dataset_name}, "
        f"task_definition: {task_definition.get('task')}, "
        f"model: {model}",
    )

    # Load the fixture using the name in the 'parametrize' params
    dataset = request.getfixturevalue(dataset_name)

    # Health check
    check_backend_health_status(local_client)

    # Dataset upload
    initial_count = check_initial_dataset_count(local_client)
    dataset = upload_dataset(local_client, dataset)
    check_dataset_count_after_upload(local_client, initial_count)

    # Trigger experiment/workflows
    experiment_id = create_experiment(local_client, dataset.id, task_definition)
    workflow_names = ["Backend_Workflow_1", "Backend_Workflow_2"]
    workflows = [
        run_workflow(
            local_client=local_client,
            experiment_id=experiment_id,
            workflow_name=name,
            hf_model=model,
            description=f"{test_name}: {name}",
        )
        for name in workflow_names
    ]
    workflow_details_responses = await asyncio.gather(
        *[wait_for_workflow_complete(local_client, workflow.id) for workflow in workflows]
    )

    for workflow_details in workflow_details_responses:
        assert workflow_details
        assert workflow_details.status == WorkflowStatus.SUCCEEDED
        assert workflow_details.artifacts_download_url
        check_artifacts_contain_times(workflow_details.artifacts_download_url)

    validate_experiment_results(local_client, experiment_id, workflow_details_responses)
    retrieve_and_validate_workflow_logs(local_client, workflow_details_responses)

    # Clean up ...
    delete_experiment_and_validate(local_client, experiment_id, workflow_details_responses)


@pytest.mark.integration
@pytest.mark.asyncio
async def test_timedout_experiment(local_client: TestClient, dialog_dataset, dependency_overrides_services):
    """Test ensures that the timeout set on jobs causes the workflow to fail:
    * The backend health status
    * Uploading a dataset
    * Creating an experiment
    * Running a workflow for the experiment (max 1 sec timeout)
    * Check that the workflow is in failed state
    * Check that any jobs are in a stopped state
    """
    # Hardcoded values for summarization
    task_definition = {"task": "summarization"}

    check_backend_health_status(local_client)

    initial_count = check_initial_dataset_count(local_client)
    dataset = upload_dataset(local_client, dialog_dataset)
    check_dataset_count_after_upload(local_client, initial_count)

    experiment_id = create_experiment(local_client, dataset.id, task_definition)
    workflow = run_workflow(
        local_client=local_client,
        experiment_id=experiment_id,
        workflow_name="timed_out_workflow",
        hf_model=TEST_SEQ2SEQ_MODEL,
        job_timeout_sec=1,  # 1 second timeout to fail the workflow quickly
        description="This workflow should fail",
    )
    workflow_details = await wait_for_workflow_complete(local_client, workflow.id)
    assert workflow_details is not None
    assert workflow_details.status == WorkflowStatus.FAILED
    ensure_job_status(local_client, workflow_details, JobStatus.STOPPED)


def ensure_job_status(local_client: TestClient, workflow_details: WorkflowDetailsResponse, expected_status: JobStatus):
    """Helper function to check that all jobs in a workflow have the expected status."""
    for job in workflow_details.jobs:
        ray_job_id = next((param["value"] for param in job.parameters if param.get("name") == "ray_job_id"), None)
        assert ray_job_id, f"'ray_job_id' missing for job {job.id}"
        response = local_client.get(f"/jobs/{ray_job_id}")
        response.raise_for_status()
        job_response = JobResponse.model_validate(response.json())
        # Assert that the job status matches the expected status
        assert job_response.status == expected_status, (
            f"Job {job.id}, status: {job_response.status}, expected {expected_status}"
        )


def test_experiment_non_existing(local_client: TestClient, dependency_overrides_services):
    non_existing_id = "d34dbeef-4bea-4d19-ad06-214202165812"
    response = local_client.get(f"/experiments/{non_existing_id}")
    assert response.status_code == 404
    assert response.json()["detail"] == f"Experiment with ID {non_existing_id} not found"


def test_job_non_existing(local_client: TestClient, dependency_overrides_services):
    non_existing_id = "d34dbeef-4bea-4d19-ad06-214202165812"
    response = local_client.get(f"/jobs/{non_existing_id}")
    assert response.status_code == 404
    assert response.json()["detail"] == f"Job with ID {non_existing_id} not found"


async def wait_for_workflow_complete(
    local_client: TestClient,
    workflow_id: UUID,
    max_retries: PositiveInt = DEFAULT_MAX_RETRIES,
    retry_interval: PositiveInt = DEFAULT_RETRY_INTERVAL_SECONDS,
) -> WorkflowDetailsResponse | None:
    """Wait for the workflow to complete, including post-completion processing for successful
    workflows to create compiled results.

    Makes a total of ``max_retries`` requests, sleeping for ``retry_interval`` seconds between each poll.

    :param local_client: The test client.
    :param workflow_id: The workflow ID of the workflow to wait for.
    :param max_retries: The maximum number of retries to check the workflow status.
    :param retry_interval: The interval in seconds to wait between retries.
    :return: The workflow details, or ``None`` if the workflow did not reach the required completed state
                within the maximum number of polls.
    """
    attempt = 0
    while attempt < max_retries:
        # Allow the waiting interval if we're coming around again.
        if attempt > 0:
            await asyncio.sleep(retry_interval)

        attempt += 1
        try:
            response = local_client.get(f"/workflows/{workflow_id}")
            response.raise_for_status()
            # Validation failure will raise an exception (``ValidationError``) which is fine
            # as if we're getting a response we expect it to be valid.
            workflow = WorkflowDetailsResponse.model_validate(response.json())
        except (RequestError, HTTPStatusError) as e:
            # Log the error but allow us to retry the request until we've maxed out our attempts.
            logger.warning(f"Workflow: {workflow_id}, request: ({attempt}/{max_retries}) failed: {e}")
            continue

        # Check if the workflow is not in a terminal state.
        if workflow.status not in {WorkflowStatus.SUCCEEDED, WorkflowStatus.FAILED}:
            logger.info(
                f"Workflow: {workflow_id}, "
                f"request: ({attempt}/{max_retries}), "
                f"status: {workflow.status}, "
                f"not in terminal state"
            )
            continue

        # If the workflow failed, we can stop checking.
        if workflow.status == WorkflowStatus.FAILED:
            return workflow

        # The workflow was successful, but we need the artifacts download url to be populated.
        if not workflow.artifacts_download_url:
            logger.info(
                f"Workflow: {workflow_id}, "
                f"request: ({attempt}/{max_retries}), "
                f"status: {workflow.status}, "
                f"artifacts not ready"
            )
            continue

        logger.info(
            f"Workflow: {workflow_id},"
            f"request: ({attempt}/{max_retries}), "
            f"status: {workflow.status}, "
            f"succeeded and processed)"
        )
        return workflow

    # Couldn't get the workflow details within the maximum number of polls.
    return None


def test_launch_job_with_secret(
    local_client: TestClient,
    dialog_dataset,
    dependency_overrides_services,  # Required even if not used directly in the test
):
    logger.info("Running test: 'test_launch_job_with_secret'")
    secret_name = "MISTRAL_API_KEY"  # pragma: allowlist secret

    # Upload the Mistral API key as a secret with an incorrect value.
    ko_secret = SecretUploadRequest(value="<WRONG SECRET HERE>", description="Mistral API key")
    response = local_client.put(f"/settings/secrets/{secret_name}", json=ko_secret.model_dump())
    logger.info(f"Uploaded KO key {secret_name}: {response}")
    assert response.status_code == HTTPStatus.CREATED or response.status_code == HTTPStatus.NO_CONTENT

    # Upload a dataset
    create_response = local_client.post(
        "/datasets/",
        data={},
        files={"dataset": dialog_dataset, "format": (None, DatasetFormat.JOB.value)},
    )
    assert create_response.status_code == 201
    created_dataset = DatasetResponse.model_validate(create_response.json())

    # Create an inference job but don't use the secret.
    infer_create = JobInferenceCreate(
        name="test_launch_job_with_no_secret",
        description="Mistral model with no API key",
        dataset=str(created_dataset.id),
        max_samples=2,
        job_config=JobInferenceConfig(
            model="ministral-8b-latest",
            provider="mistral",
            secret_key_name=secret_name,
        ),
    )
    create_inference_job_response = local_client.post(
        url="/jobs/inference/", headers=POST_HEADER, json=infer_create.model_dump(mode="json")
    )
    create_inference_job_response.raise_for_status()
    assert create_inference_job_response.status_code == 201
    job_response = JobResponse.model_validate(create_inference_job_response.json())
    # We expect the job to fail because it needs a VALID API key for Mistral.
    assert not wait_for_job(local_client, job_response.id, max_retries=60, retry_interval=5)<|MERGE_RESOLUTION|>--- conflicted
+++ resolved
@@ -297,12 +297,8 @@
         "model": hf_model,
         "provider": "hf",
         "experiment_id": experiment_id,
-<<<<<<< HEAD
         "job_timeout_sec": job_timeout_sec,
-=======
-        "job_timeout_sec": 1000,
         "metrics": ["rouge", "meteor"],
->>>>>>> ea18a2ac
     }
 
     workflow = WorkflowResponse.model_validate(
