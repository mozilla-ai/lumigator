--- conflicted
+++ resolved
@@ -229,13 +229,11 @@
       labels:
         ai.mozilla.product_name: lumigator
     database_volume:
-<<<<<<< HEAD
       labels:
         ai.mozilla.product_name: lumigator
     redis-data:
       labels:
         ai.mozilla.product_name: lumigator
-=======
-    redis-data:
     ray-pip-cache:
->>>>>>> d465e268
+      labels:
+        ai.mozilla.product_name: lumigator