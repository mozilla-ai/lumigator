import datetime as dt
from enum import Enum
from typing import Any, Literal, TypeVar
from uuid import UUID

from pydantic import BaseModel, ConfigDict, Field

from lumigator_schemas.tasks import (
    SummarizationTaskDefinition,
    TaskDefinition,
    TaskType,
)


class LowercaseEnum(str, Enum):
    """Can be used to ensure that values for enums are returned in lowercase."""

    def __new__(cls, value):
        obj = super().__new__(cls, value.lower())
        obj._value_ = value.lower()
        return obj


class JobType(LowercaseEnum):
    INFERENCE = "inference"
    EVALUATION = "evaluator"
    ANNOTATION = "annotate"


class JobStatus(LowercaseEnum):
    CREATED = "created"
    PENDING = "pending"
    RUNNING = "running"
    FAILED = "failed"
    SUCCEEDED = "succeeded"


class JobConfig(BaseModel):
    job_id: UUID
    job_type: JobType
    command: str
    args: dict[str, Any] | None = None


class JobEvent(BaseModel):
    job_id: UUID
    job_type: JobType
    status: JobStatus
    detail: str | None = None


class JobLogsResponse(BaseModel):
    logs: str | None = None


# Check Ray items actually used and copy
# those from the schema
# ref to https://docs.ray.io/en/latest/cluster/running-applications/job-submission/doc/ray.job_submission.JobDetails.html
class JobSubmissionResponse(BaseModel):
    type: str | None = None
    submission_id: str | None = None
    driver_info: str | None = None
    status: str | None = None
    entrypoint: str | None = None
    message: str | None = None
    error_type: str | None = None
    start_time: dt.datetime | None = None
    end_time: dt.datetime | None = None
    metadata: dict = Field(default_factory=dict)
    runtime_env: dict = Field(default_factory=dict)
    driver_agent_http_address: str | None = None
    driver_node_id: str | None = None
    driver_exit_code: int | None = None


class JobEvalConfig(BaseModel):
    job_type: Literal[JobType.EVALUATION] = JobType.EVALUATION
    metrics: list[str] = ["meteor", "rouge", "bertscore", "bleu"]


class JobInferenceConfig(BaseModel):
    job_type: Literal[JobType.INFERENCE] = JobType.INFERENCE
    model: str
    provider: str
    task_definition: TaskDefinition = Field(default_factory=lambda: SummarizationTaskDefinition())
    accelerator: str | None = "auto"
    revision: str | None = "main"
    use_fast: bool = True  # Whether or not to use a Fast tokenizer if possible
    trust_remote_code: bool = False
    torch_dtype: str = "auto"
    base_url: str | None = None
    output_field: str | None = "predictions"
    max_new_tokens: int = 1024
    frequency_penalty: float = 0.0
    temperature: float = 1.0
    top_p: float = 1.0
    store_to_dataset: bool = False
<<<<<<< HEAD
    max_new_tokens: int = 500
    system_prompt: str | None = Field(
        title="System Prompt",
        description="System prompt to use for the model inference."
        "If not provided, a task-specific default prompt will be used.",
        default=None,
        examples=[
            "You are an advanced AI trained to summarize documents accurately and concisely. "
            "Your goal is to extract key information while maintaining clarity and coherence."
        ],
    )
=======
>>>>>>> ddad9972


class JobAnnotateConfig(BaseModel):
    job_type: Literal[JobType.ANNOTATION] = JobType.ANNOTATION
    task: TaskType = Field(default=TaskType.SUMMARIZATION)
    store_to_dataset: bool = False


JobSpecificConfig = JobEvalConfig | JobInferenceConfig | JobAnnotateConfig
"""
Job configuration dealing exclusively with the Ray jobs
"""
# JobSpecificConfigVar = TypeVar('JobSpecificConfig', bound=JobSpecificConfig)
JobSpecificConfigVar = TypeVar("JobSpecificConfig", JobEvalConfig, JobInferenceConfig, JobAnnotateConfig)


class JobCreate(BaseModel):
    """Job configuration dealing exclusively with backend job handling"""

    name: str
    description: str = ""
    dataset: UUID
    max_samples: int = -1  # set to all samples by default
    job_config: JobSpecificConfig = Field(discriminator="job_type")


class JobAnnotateCreate(JobCreate):
    job_config: JobAnnotateConfig


class JobEvalCreate(JobCreate):
    job_config: JobEvalConfig


class JobInferenceCreate(JobCreate):
    job_config: JobInferenceConfig


class JobResponse(BaseModel, from_attributes=True):
    id: UUID
    name: str
    description: str
    status: JobStatus
    created_at: dt.datetime
    experiment_id: UUID | None = None
    updated_at: dt.datetime | None = None


class JobResultResponse(BaseModel, from_attributes=True):
    id: UUID
    job_id: UUID


class JobResultDownloadResponse(BaseModel):
    id: UUID
    download_url: str


class JobResults(BaseModel):
    id: UUID
    metrics: list[dict[str, Any]] | None = None
    parameters: list[dict[str, Any]] | None = None
    metric_url: str
    artifact_url: str


class JobResultObject(BaseModel):
    """This is a very loose definition of what data
    should be stored in the output settings.S3_JOB_RESULTS_FILENAME.
    As long as a job result file only has the fields defined here,
    it should be accepted by the backend.
    """

    model_config = ConfigDict(extra="forbid")
    metrics: dict | None = {}
    parameters: dict | None = {}
    artifacts: dict | None = {}


class Job(JobResponse, JobSubmissionResponse):
    """Job represents the composition of JobResponse and JobSubmissionResponse.

    JobSubmissionResponse was formerly returned from some /health/jobs related
    endpoints, while JobResponse was used by /jobs related endpoints.

    The only conflicting field in the two schemas is 'status' which is consistent
    in what it intends to represent, but uses different types (JobStatus/str).

    The Job type has both id and submission_id which will contain the same data.

    NOTE: Job is intended to reduce breaking changes experienced by the UI and other
    consumers. Tt was not conceived as a type that will be around for long, as
    the API needs to be refactored to better support experiments.
    """

    pass<|MERGE_RESOLUTION|>--- conflicted
+++ resolved
@@ -95,8 +95,6 @@
     temperature: float = 1.0
     top_p: float = 1.0
     store_to_dataset: bool = False
-<<<<<<< HEAD
-    max_new_tokens: int = 500
     system_prompt: str | None = Field(
         title="System Prompt",
         description="System prompt to use for the model inference."
@@ -107,8 +105,6 @@
             "Your goal is to extract key information while maintaining clarity and coherence."
         ],
     )
-=======
->>>>>>> ddad9972
 
 
 class JobAnnotateConfig(BaseModel):
