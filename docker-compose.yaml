--- conflicted
+++ resolved
@@ -152,11 +152,7 @@
       - DEPLOYMENT_TYPE
       # The local file needs to be available through a mount,
       # if persistence is needed
-<<<<<<< HEAD
       - SQLALCHEMY_DATABASE_URL=${DATABASE_URL}
-=======
-      - SQLALCHEMY_DATABASE_URL=${SQLALCHEMY_DATABASE_URL:-sqlite:////tmp/local.db}
->>>>>>> f6482b10
       - S3_ENDPOINT_URL=${AWS_ENDPOINT_URL}
       - AWS_ACCESS_KEY_ID
       - AWS_SECRET_ACCESS_KEY
