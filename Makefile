--- conflicted
+++ resolved
@@ -81,7 +81,6 @@
 clean-docker-buildcache:
 	docker builder prune --all -f
 
-<<<<<<< HEAD
 clean-docker-containers:
 	docker rm -vf $$(docker container ls -aq)
 
@@ -92,8 +91,6 @@
 
 
 bootstrap-devenv: bootstrap-python
-=======
-clean-all: clean-more-pants clean-docker-buildcache
 
 
 LOCAL_DOCKERCOMPOSE_FILE:= .devcontainer/docker-compose-local.yaml
@@ -105,5 +102,4 @@
 	docker compose -f $(LOCAL_DOCKERCOMPOSE_FILE) down
 
 local-logs:
-	docker compose -f $(LOCAL_DOCKERCOMPOSE_FILE) logs
->>>>>>> 31625305
+	docker compose -f $(LOCAL_DOCKERCOMPOSE_FILE) logs