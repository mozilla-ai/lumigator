--- conflicted
+++ resolved
@@ -28,10 +28,7 @@
         icon="pi pi-trash"
         severity="secondary"
         @click="emit('deleteClicked', workflow)"
-<<<<<<< HEAD
-=======
         v-tooltip.bottom="'Delete'"
->>>>>>> 2310b407
         variant="text"
         rounded
         aria-label="Delete"
@@ -40,10 +37,7 @@
         icon="pi pi-clone"
         severity="secondary"
         @click="emit('cloneClicked', workflow)"
-<<<<<<< HEAD
-=======
         v-tooltip.bottom="'Clone'"
->>>>>>> 2310b407
         variant="text"
         rounded
         aria-label="Clone"
@@ -52,10 +46,7 @@
         icon="pi pi-sliders-v"
         :severity="isCustom ? 'primary' : 'secondary'"
         @click="emit('customizeClicked', workflow)"
-<<<<<<< HEAD
-=======
         v-tooltip.bottom="'Configure'"
->>>>>>> 2310b407
         variant="text"
         rounded
         aria-label="Customize"
