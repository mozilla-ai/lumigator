"""Integration tests for the SDK. The lumigator backend needs to
be started prior to running these tests using
`make start-lumigator-build`.
"""

from time import sleep
from uuid import UUID

import pytest
import requests
from loguru import logger
from lumigator_schemas.datasets import DatasetFormat
from lumigator_schemas.jobs import JobType
from lumigator_schemas.workflows import WorkflowDetailsResponse, WorkflowStatus
from lumigator_sdk.lumigator import LumigatorClient
from lumigator_sdk.strict_schemas import (
    DatasetDownloadResponse,
    ExperimentIdCreate,
    JobAnnotateConfig,
    JobCreate,
<<<<<<< HEAD
    JobEvalLiteConfig,
=======
    JobEvalConfig,
>>>>>>> a9cf252b
    JobInferenceConfig,
    WorkflowCreateRequest,
)

TEST_CAUSAL_MODEL = "hf://hf-internal-testing/tiny-random-LlamaForCausalLM"


def test_sdk_healthcheck_ok(lumi_client_int: LumigatorClient):
    """Test the healthcheck endpoint."""
    healthy = False
    for i in range(10):
        try:
            lumi_client_int.health.healthcheck()
            healthy = True
            break
        except Exception as e:
            print(f"failed health check, retry {i} - due to {e}")
            sleep(1)
    assert healthy


def test_get_datasets_remote_ok(lumi_client_int: LumigatorClient):
    """Test the `get_datasets` endpoint."""
    datasets = lumi_client_int.datasets.get_datasets()
    assert datasets is not None


def test_get_datasets_download(lumi_client_int: LumigatorClient, dialog_data):
    """Test the download datasets endpoint."""
    dataset_response = lumi_client_int.datasets.create_dataset(dataset=dialog_data, format=DatasetFormat.JOB)

    assert dataset_response is not None
    assert isinstance(dataset_response.id, UUID)

    def sum_ends_with(download_response: DatasetDownloadResponse, extension: str):
        return sum(
            1 for u in download_response.download_urls if len(u.split("?")) == 2 and u.split("?")[0].endswith(extension)
        )

    ds_id = dataset_response.id
    download_response = lumi_client_int.datasets.get_dataset_link(ds_id)
    assert download_response is not None
    assert download_response.id == ds_id
    assert len(download_response.download_urls) == 4
    # Check we also only have a single CSV file.
    assert sum_ends_with(download_response, ".csv") == 1

    # Filter for just the CSV
    download_response = lumi_client_int.datasets.get_dataset_link(ds_id, "csv")
    assert download_response is not None
    assert download_response.id == ds_id
    assert len(download_response.download_urls) == 1
    assert sum_ends_with(download_response, ".csv") == 1


def test_dataset_lifecycle_remote_ok(lumi_client_int: LumigatorClient, dialog_data):
    """Test a complete dataset lifecycle test: add a new dataset,
    list datasets, remove the dataset
    """
    datasets = lumi_client_int.datasets.get_datasets()
    n_initial_datasets = datasets.total

    # Create a dataset
    lumi_client_int.datasets.create_dataset(dataset=dialog_data, format=DatasetFormat.JOB)
    datasets = lumi_client_int.datasets.get_datasets()
    n_current_datasets = datasets.total
    assert n_current_datasets - n_initial_datasets == 1

    # Delete one dataset (check it first)
    dataset_id = datasets.items[0].id
    created_dataset = lumi_client_int.datasets.get_dataset(dataset_id)
    assert created_dataset is not None
    lumi_client_int.datasets.delete_dataset(dataset_id)

    # Re-check the total number of datasets
    datasets = lumi_client_int.datasets.get_datasets()
    n_current_datasets = datasets.total
    assert n_current_datasets - n_initial_datasets == 0


def test_job_lifecycle_remote_ok(lumi_client_int: LumigatorClient, dialog_data, simple_eval_template):
    """Test a complete job lifecycle test: add a new dataset,
    create a new job, run the job, get the results
    """
    logger.info("Starting jobs lifecycle")
    datasets = lumi_client_int.datasets.get_datasets()
    if datasets.total > 0:
        for removed_dataset in datasets.items:
            lumi_client_int.datasets.delete_dataset(removed_dataset.id)
    datasets = lumi_client_int.datasets.get_datasets()
    n_initial_datasets = datasets.total
    dataset = lumi_client_int.datasets.create_dataset(dataset=dialog_data, format=DatasetFormat.JOB)
    datasets = lumi_client_int.datasets.get_datasets()
    n_current_datasets = datasets.total
    assert n_current_datasets - n_initial_datasets == 1

    jobs = lumi_client_int.jobs.get_jobs()
    assert jobs is not None
    logger.info(lumi_client_int.datasets.get_dataset(dataset.id))

    datasets = lumi_client_int.datasets.get_datasets()
    n_before_jobs_datasets = datasets.total

    infer_jobs_before = lumi_client_int.jobs.get_jobs_per_type(JobType.INFERENCE)
    assert infer_jobs_before is not None

<<<<<<< HEAD
    eval_jobs_before = lumi_client_int.jobs.get_jobs_per_type(JobType.EVALUATION_LITE)
=======
    eval_jobs_before = lumi_client_int.jobs.get_jobs_per_type(JobType.EVALUATION)
>>>>>>> a9cf252b
    assert eval_jobs_before is not None

    infer_job_config = JobInferenceConfig(
        # FIXME make a const
        model=TEST_CAUSAL_MODEL,
        output_field="predictions",
        store_to_dataset=True,
    )
    infer_job = JobCreate(
        name="test-job-int-001",
        description="This is a test job",
        dataset=dataset.id,
        max_samples=2,
        job_config=infer_job_config,
    )
    logger.info(infer_job)

    job_infer_creation_result = lumi_client_int.jobs.create_job(infer_job)
    assert job_infer_creation_result is not None
    assert lumi_client_int.jobs.get_jobs() is not None

<<<<<<< HEAD
    eval_jobs_after = lumi_client_int.jobs.get_jobs_per_type(JobType.EVALUATION_LITE)
=======
    eval_jobs_after = lumi_client_int.jobs.get_jobs_per_type(JobType.EVALUATION)
>>>>>>> a9cf252b
    assert eval_jobs_after is not None
    assert eval_jobs_after.total - eval_jobs_before.total == 0

    infer_job_status = lumi_client_int.jobs.wait_for_job(job_infer_creation_result.id, retries=11, poll_wait=30)
    logger.info(infer_job_status)

    download_info = lumi_client_int.jobs.get_job_download(job_infer_creation_result.id)
    logger.info(f"getting result from {download_info.download_url}")
    requests.get(download_info.download_url, allow_redirects=True, timeout=10)

    infer_dataset = lumi_client_int.jobs.get_job_dataset(job_infer_creation_result.id)

    assert infer_dataset is not None

<<<<<<< HEAD
    eval_job_config = JobEvalLiteConfig(
=======
    eval_job_config = JobEvalConfig(
>>>>>>> a9cf252b
        metrics=["rouge", "meteor"],
    )
    eval_job = JobCreate(
        name="test_run_hugging_face",
        description="Test run for Huggingface model",
        dataset=str(infer_dataset.id),
        max_samples=10,
        job_config=eval_job_config,
    )
    logger.info(eval_job)

    job_eval_creation_result = lumi_client_int.jobs.create_job(eval_job)
    assert job_eval_creation_result is not None
    assert lumi_client_int.jobs.get_jobs() is not None

    eval_job_status = lumi_client_int.jobs.wait_for_job(job_eval_creation_result.id, retries=11, poll_wait=30)
    logger.info(eval_job_status)

    datasets = lumi_client_int.datasets.get_datasets()
    n_after_jobs_datasets = datasets.total
    assert n_after_jobs_datasets - n_before_jobs_datasets == 1

    infer_jobs_after = lumi_client_int.jobs.get_jobs_per_type(JobType.INFERENCE)
    assert infer_jobs_after is not None
    assert infer_jobs_after.total - infer_jobs_before.total == 1


@pytest.mark.parametrize(
    "dataset_name, dataset_fixture",
    [
        ("dialog", "dialog_data_unannotated"),
        ("mock_long_sequences", "long_sequences_data_unannotated"),
    ],
)
def test_annotate_datasets(lumi_client_int: LumigatorClient, dataset_name: str, dataset_fixture: str, request):
    # Clear existing datasets
    datasets = lumi_client_int.datasets.get_datasets()
    if datasets.total > 0:
        for removed_dataset in datasets.items:
            lumi_client_int.datasets.delete_dataset(removed_dataset.id)

    datasets = lumi_client_int.datasets.get_datasets()
    n_initial_datasets = datasets.total

    # Get the dataset from the fixture
    dataset = request.getfixturevalue(dataset_fixture)
    created_dataset = lumi_client_int.datasets.create_dataset(dataset=dataset, format=DatasetFormat.JOB)

    # Verify dataset creation
    datasets = lumi_client_int.datasets.get_datasets()
    n_current_datasets = datasets.total
    assert n_current_datasets - n_initial_datasets == 1

    annotate_job_config = JobAnnotateConfig(task="summarization")
    annotate_job = JobCreate(
        name="test_annotate",
        description="Test run for Huggingface model",
        dataset=str(created_dataset.id),
        max_samples=2,
        job_config=annotate_job_config,
    )

    logger.info(annotate_job)
    annotate_job_creation_result = lumi_client_int.jobs.create_job(annotate_job)
    assert annotate_job_creation_result is not None
    assert lumi_client_int.jobs.get_jobs() is not None

    job_status = lumi_client_int.jobs.wait_for_job(annotate_job_creation_result.id, retries=11, poll_wait=30)
    logger.info(job_status)

    download_info = lumi_client_int.jobs.get_job_download(annotate_job_creation_result.id)
    logger.info(f"getting result from {download_info.download_url}")
    results = requests.get(download_info.download_url, allow_redirects=True, timeout=10)
    logger.info(f"Annotated set has keys: {results.json().keys()}")
    assert "ground_truth" in results.json()["artifacts"].keys()


def wait_for_workflow_complete(lumi_client_int: LumigatorClient, workflow_id: UUID):
    """Wait for a workflow to complete."""
    workflow_details = lumi_client_int.workflows.get_workflow(workflow_id)
    while workflow_details.status not in [WorkflowStatus.SUCCEEDED, WorkflowStatus.FAILED]:
        sleep(5)
        workflow_details = lumi_client_int.workflows.get_workflow(workflow_id)
    return workflow_details


def test_create_exp_workflow_check_results(lumi_client_int: LumigatorClient, dialog_data):
    """Test creating an experiment with associated workflows and checking results."""
    # Upload a dataset
    dataset_response = lumi_client_int.datasets.create_dataset(dataset=dialog_data, format=DatasetFormat.JOB)
    assert dataset_response is not None
    dataset_id = dataset_response.id

    # Create an experiment
    request = ExperimentIdCreate(
        name="test_create_exp_workflow_check_results",
        description="Test for an experiment with associated workflows",
        task="summarization",
<<<<<<< HEAD
=======
        dataset=dataset_id,
>>>>>>> a9cf252b
    )
    experiment_response = lumi_client_int.experiments.create_experiment(request)
    assert experiment_response is not None
    experiment_id = experiment_response.id

    # Create a workflow for the experiment
    request = WorkflowCreateRequest(
        name="Workflow_1",
        description="Test workflow for inf and eval",
        model="hf://hf-internal-testing/tiny-random-LlamaForCausalLM",
        dataset=str(dataset_id),
        experiment_id=str(experiment_id),
        max_samples=1,
    )
    workflow_1_response = lumi_client_int.workflows.create_workflow(request)
    assert workflow_1_response is not None
    workflow_1_id = workflow_1_response.id

    # Wait till the workflow is done
    workflow_1_details = wait_for_workflow_complete(lumi_client_int, workflow_1_id)

    # Get the results of the experiment
    experiment_results = lumi_client_int.experiments.get_experiment(experiment_id)
    assert experiment_results is not None
    assert workflow_1_details.experiment_id == experiment_results.id
    assert len(experiment_results.workflows) == 1
    assert workflow_1_details.model_dump(exclude={"artifacts_download_url"}) == experiment_results.workflows[
        0
    ].model_dump(exclude={"artifacts_download_url"})

    # Add another workflow to the experiment
    request = WorkflowCreateRequest(
        name="Workflow_2",
        description="Test workflow for inf and eval",
        model="hf://hf-internal-testing/tiny-random-LlamaForCausalLM",
        dataset=str(dataset_id),
        experiment_id=str(experiment_id),
        max_samples=1,
    )

    workflow_2_response = lumi_client_int.workflows.create_workflow(request)
    assert workflow_2_response is not None
    workflow_2_id = workflow_2_response.id

    # Wait till the workflow is done
    workflow_2_details = wait_for_workflow_complete(lumi_client_int, workflow_2_id)

    # Get the results of the experiment
    experiment_results = lumi_client_int.experiments.get_experiment(experiment_id)
    assert experiment_results is not None
    assert len(experiment_results.workflows) == 2
    assert workflow_1_details.model_dump(exclude={"artifacts_download_url"}) in [
        w.model_dump(exclude={"artifacts_download_url"}) for w in experiment_results.workflows
    ]
    assert workflow_2_details.model_dump(exclude={"artifacts_download_url"}) in [
        w.model_dump(exclude={"artifacts_download_url"}) for w in experiment_results.workflows
    ]

    # Get the logs
    logs_response = lumi_client_int.workflows.get_workflow_logs(workflow_1_details.id)
    assert logs_response is not None
    assert logs_response.logs is not None
    assert "Inference results stored at" in logs_response.logs
    assert "Storing evaluation results into" in logs_response.logs
    assert logs_response.logs.index("Inference results stored at") < logs_response.logs.index(
        "Storing evaluation results into"
    )

    # Delete the experiment
    lumi_client_int.experiments.delete_experiment(experiment_id)
    #  shoudl throw exeption: lumi_client_int.experiments.get_experiment(experiment_id)
    try:
        lumi_client_int.experiments.get_experiment(experiment_id)
        raise Exception("Should have thrown an exception")
    except requests.exceptions.HTTPError:
        pass

    try:
        lumi_client_int.workflows.get_workflow(workflow_1_details.id)
        raise Exception("Should have thrown an exception")
    except requests.exceptions.HTTPError:
        pass

    try:
        lumi_client_int.workflows.get_workflow(workflow_2_details.id)
        raise Exception("Should have thrown an exception")
    except requests.exceptions.HTTPError:
        pass<|MERGE_RESOLUTION|>--- conflicted
+++ resolved
@@ -18,11 +18,7 @@
     ExperimentIdCreate,
     JobAnnotateConfig,
     JobCreate,
-<<<<<<< HEAD
-    JobEvalLiteConfig,
-=======
     JobEvalConfig,
->>>>>>> a9cf252b
     JobInferenceConfig,
     WorkflowCreateRequest,
 )
@@ -129,11 +125,7 @@
     infer_jobs_before = lumi_client_int.jobs.get_jobs_per_type(JobType.INFERENCE)
     assert infer_jobs_before is not None
 
-<<<<<<< HEAD
-    eval_jobs_before = lumi_client_int.jobs.get_jobs_per_type(JobType.EVALUATION_LITE)
-=======
     eval_jobs_before = lumi_client_int.jobs.get_jobs_per_type(JobType.EVALUATION)
->>>>>>> a9cf252b
     assert eval_jobs_before is not None
 
     infer_job_config = JobInferenceConfig(
@@ -155,11 +147,7 @@
     assert job_infer_creation_result is not None
     assert lumi_client_int.jobs.get_jobs() is not None
 
-<<<<<<< HEAD
-    eval_jobs_after = lumi_client_int.jobs.get_jobs_per_type(JobType.EVALUATION_LITE)
-=======
     eval_jobs_after = lumi_client_int.jobs.get_jobs_per_type(JobType.EVALUATION)
->>>>>>> a9cf252b
     assert eval_jobs_after is not None
     assert eval_jobs_after.total - eval_jobs_before.total == 0
 
@@ -174,11 +162,7 @@
 
     assert infer_dataset is not None
 
-<<<<<<< HEAD
-    eval_job_config = JobEvalLiteConfig(
-=======
     eval_job_config = JobEvalConfig(
->>>>>>> a9cf252b
         metrics=["rouge", "meteor"],
     )
     eval_job = JobCreate(
@@ -277,10 +261,7 @@
         name="test_create_exp_workflow_check_results",
         description="Test for an experiment with associated workflows",
         task="summarization",
-<<<<<<< HEAD
-=======
         dataset=dataset_id,
->>>>>>> a9cf252b
     )
     experiment_response = lumi_client_int.experiments.create_experiment(request)
     assert experiment_response is not None
