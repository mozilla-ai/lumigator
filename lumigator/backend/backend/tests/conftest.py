import csv
import io
import json
import logging
import os
import sys
import time
import uuid
from collections.abc import Generator
from datetime import datetime
from pathlib import Path
from unittest.mock import MagicMock
from uuid import UUID

import evaluator
import fsspec
import pytest
import requests_mock
import yaml
from fastapi import FastAPI, UploadFile
from fastapi.testclient import TestClient
from fsspec.implementations.memory import MemoryFileSystem
from inference.definition import JobDefinitionInference
from loguru import logger
from lumigator_schemas.experiments import GetExperimentResponse
from lumigator_schemas.jobs import (
    JobConfig,
    JobResponse,
    JobStatus,
    JobType,
)
from lumigator_schemas.models import ModelsResponse
<<<<<<< HEAD
from ray.dashboard.modules.job.sdk import JobSubmissionClient
=======
from mlflow.entities import Metric, Param, Run, RunData, RunInfo, RunTag
>>>>>>> 20d4bc18
from s3fs import S3FileSystem
from sqlalchemy import Engine, create_engine
from sqlalchemy.orm import Session
from starlette.background import BackgroundTasks

from backend.api.deps import get_db_session, get_job_service, get_s3_filesystem
from backend.api.router import API_V1_PREFIX
from backend.main import create_app
from backend.records.jobs import JobRecord
from backend.repositories.datasets import DatasetRepository
from backend.repositories.jobs import JobRepository, JobResultRepository
from backend.repositories.secrets import SecretRepository
from backend.services.datasets import DatasetService
from backend.services.jobs import JobService
from backend.services.secrets import SecretService
from backend.services.workflows import WorkflowService
from backend.settings import BackendSettings, settings
from backend.tests.fakes.fake_s3 import FakeS3Client
from backend.tracking.mlflow import MLflowTrackingClient

TEST_SEQ2SEQ_MODEL = "hf-internal-testing/tiny-random-BARTForConditionalGeneration"
TEST_CAUSAL_MODEL = "hf-internal-testing/tiny-random-LlamaForCausalLM"
MODELS_PATH = Path(__file__).resolve().parents[1] / "models.yaml"

# Maximum amount of polls done to check if a job has finished
# (status FAILED or SUCCEEDED) in fucntion tests.
# An Exception will be raised if the number of polls is exceeded.
MAX_POLLS = 18

# Time between job status polls.
POLL_WAIT_TIME = 10

# Maximum time we should allow test jobs to run
MAX_JOB_TIMEOUT_SECS = 60 * 5


@pytest.fixture(scope="session")
def background_tasks() -> BackgroundTasks:
    return BackgroundTasks()


@pytest.fixture(scope="session")
def common_resources_dir() -> Path:
    return Path(__file__).parent.parent.parent.parent


@pytest.fixture(scope="session")
def common_resources_sample_data_dir(common_resources_dir) -> Path:
    return common_resources_dir / "sample_data"


@pytest.fixture(scope="session")
def common_resources_sample_data_dir_summarization(common_resources_sample_data_dir) -> Path:
    return common_resources_sample_data_dir / "summarization"


@pytest.fixture(scope="session")
def common_resources_sample_data_dir_translation(common_resources_sample_data_dir) -> Path:
    return common_resources_sample_data_dir / "translation"


def format_dataset(data: list[list[str]]) -> str:
    """Format a list of tabular data as a CSV string."""
    buffer = io.StringIO()
    csv.writer(buffer).writerows(data)
    buffer.seek(0)
    return buffer.read()


def wait_for_job(client, job_id: UUID) -> bool:
    succeeded = False
    timed_out = True
    for _ in range(1, MAX_POLLS):
        get_job_response = client.get(f"/jobs/{job_id}")
        assert get_job_response.status_code == 200
        get_job_response_model = JobResponse.model_validate(get_job_response.json())
        if get_job_response_model.status == JobStatus.SUCCEEDED.value:
            succeeded = True
            timed_out = False
            break
        if get_job_response_model.status == JobStatus.FAILED.value:
            succeeded = False
            timed_out = False
            break
        if get_job_response_model.status == JobStatus.STOPPED.value:
            succeeded = False
            timed_out = False
            break
        time.sleep(POLL_WAIT_TIME)
    if timed_out:
        raise Exception("Job poll timed out")
    return succeeded


def wait_for_experiment(client, experiment_id: UUID) -> bool:
    succeeded = False
    timed_out = True
    for _ in range(1, MAX_POLLS):
        get_experiment_response = client.get(f"/experiments/{experiment_id}")
        assert get_experiment_response.status_code == 200
        get_experiment_response_model = GetExperimentResponse.model_validate(get_experiment_response.json())
        if get_experiment_response_model.status == JobStatus.SUCCEEDED.value:
            succeeded = True
            timed_out = False
            break
        if get_experiment_response_model.status == JobStatus.FAILED.value:
            succeeded = False
            timed_out = False
            break
        time.sleep(POLL_WAIT_TIME)
    if timed_out:
        raise Exception("Experiment poll timed out")
    return succeeded


@pytest.fixture
def valid_experiment_dataset() -> str:
    """Minimal valid dataset with groundtruth."""
    data = [
        ["examples", "ground_truth"],
        ["Hello World", "Hello"],
    ]
    return format_dataset(data)


@pytest.fixture(scope="session")
def valid_experiment_dataset_without_gt() -> str:
    """Minimal valid dataset without groundtruth."""
    data = [
        ["examples"],
        ["Hello World"],
    ]
    return format_dataset(data)


@pytest.fixture
def valid_upload_file(valid_experiment_dataset) -> UploadFile:
    """Minimal valid upload file (with ground truth)."""
    fake_filename = "dataset.csv"
    fake_file = io.BytesIO(valid_experiment_dataset.encode("utf-8"))
    fake_upload_file = UploadFile(
        filename=fake_filename,
        file=fake_file,
    )
    return fake_upload_file


@pytest.fixture(scope="session")
def valid_experiment_dataset_with_empty_gt() -> str:
    """Minimal valid dataset without groundtruth."""
    data = [
        ["examples", "ground_truth"],
        ["Hello World"],
    ]
    return format_dataset(data)


@pytest.fixture(scope="session")
def missing_examples_dataset() -> str:
    """Minimal invalid dataset without examples."""
    data = [
        ["ground_truth"],
        ["Hello"],
    ]
    return format_dataset(data)


@pytest.fixture(scope="session")
def extra_column_dataset() -> str:
    """Minimal valid dataset with groundtruth and extra fields."""
    data = [
        ["examples", "ground_truth", "extra"],
        ["Hello World", "Hello", "Nope"],
    ]
    return format_dataset(data)


@pytest.fixture(scope="session")
def dialog_dataset(common_resources_sample_data_dir_summarization):
    filename = common_resources_sample_data_dir_summarization / "dialogsum_exc.csv"
    with Path(filename).open("rb") as f:
        yield f


@pytest.fixture(scope="function")
def dialog_empty_gt_dataset(common_resources_sample_data_dir_summarization):
    filename = common_resources_sample_data_dir_summarization / "dialogsum_mini_empty_gt.csv"
    with Path(filename).open("rb") as f:
        yield f


@pytest.fixture(scope="function")
def dialog_no_gt_dataset(common_resources_sample_data_dir_summarization):
    filename = common_resources_sample_data_dir_summarization / "dialogsum_mini_no_gt.csv"
    with Path(filename).open("rb") as f:
        yield f


@pytest.fixture(scope="session")
def mock_translation_dataset(common_resources_sample_data_dir_translation):
    filename = common_resources_sample_data_dir_translation / "sample_translation_en_de.csv"
    with Path(filename).open("rb") as f:
        yield f


@pytest.fixture(scope="session", autouse=True)
def db_engine():
    """Initialize a DB engine and create tables."""
    engine = create_engine(settings.SQLALCHEMY_DATABASE_URL, echo=True)
    return engine


@pytest.fixture(scope="function")
def db_session(db_engine: Engine):
    """Fixture to provide a clean DB session per test function.

    This method yields a session and rolls it back after test completion
    so tests do not actually alter the DB state (which is initialized once per test suite).

    Reference: https://dev.to/jbrocher/fastapi-testing-a-database-5ao5
    """
    with db_engine.begin() as connection:
        try:
            session = Session(bind=connection)
            yield session
        finally:
            session.rollback()


@pytest.fixture(scope="function")
def fake_s3fs() -> S3FileSystem:
    """Replace the filesystem registry for S3 with a MemoryFileSystem implementation."""
    fsspec.register_implementation("s3", MemoryFileSystem, clobber=True, errtxt="Failed to register mock S3FS")
    mfs = MemoryFileSystem()
    mfs_mock = MagicMock(wraps=mfs)
    mfs_mock.s3 = FakeS3Client(MemoryFileSystem.store)
    # Mock the find method to match the path (minus the S3:// prefix)
    # and be a bit less strict about just seeing the prefix in the path in general.
    mfs_mock.find = lambda path, prefix: [
        k for k in MemoryFileSystem.store.keys() if k.removeprefix("s3://").startswith(path) and k.find(prefix) != -1
    ]

    yield mfs_mock
    logger.info(f"final s3fs contents: {str(MemoryFileSystem.store)}")


@pytest.fixture(scope="function")
def boto_s3fs() -> Generator[S3FileSystem, None, None]:
    """Provide a real s3fs client wrapped with a mock to intercept calls."""
    aws_access_key_id = os.environ.get("AWS_ACCESS_KEY_ID", "lumigator")
    aws_secret_access_key = os.environ.get("AWS_SECRET_ACCESS_KEY", "lumigator")
    aws_endpoint_url = os.environ.get("AWS_ENDPOINT_URL", "http://localhost:9000")
    aws_default_region = os.environ.get("AWS_DEFAULT_REGION", "us-east-2")

    # Mock the S3 'storage_options' property to match the real client.
    s3fs = S3FileSystem(
        key=aws_access_key_id,
        secret=aws_secret_access_key,
        endpoint_url=aws_endpoint_url,
        client_kwargs={"region_name": aws_default_region},
    )

    mock_s3fs = MagicMock(
        wraps=s3fs,
        storage_options={
            "client_kwargs": {"region_name": aws_default_region},
            "key": aws_access_key_id,
            "secret": aws_secret_access_key,
            "endpoint_url": aws_endpoint_url,
        },
    )

    yield mock_s3fs
    logger.info(f"intercepted s3fs calls: {str(mock_s3fs.mock_calls)}")


@pytest.fixture(scope="session")
def app():
    """Create the FastAPI app bound to DB managed via Alembic.

    Expects an environment variable of 'SQLALCHEMY_DATABASE_URL' to be configured.
    Ideally this should be an absolute path:

    e.g. sqlite:////Users/{me}/tmp/local_test.db

    If the environment variable is not specified, then a 'local.db' will be created in the
    folder where the tests are executed.
    """
    app = create_app()
    return app


@pytest.fixture(scope="function")
def app_client(app: FastAPI):
    """Create a test client for calling the FastAPI app."""
    base_url = f"http://dev{API_V1_PREFIX}"  # Fake base URL for the app
    with TestClient(app, base_url=base_url) as c:
        yield c


@pytest.fixture(scope="function")
def local_client(app: FastAPI):
    """Create a test client for calling the real backend."""
    base_url = "http://localhost/api/v1/"  # Fake base URL for the app
    with TestClient(app, base_url=base_url) as c:
        yield c


@pytest.fixture(scope="function")
def dependency_overrides_fakes(app: FastAPI, db_session: Session, fake_s3fs: S3FileSystem) -> None:
    """Override the FastAPI dependency injection for test DB sessions. Uses mocks/fakes for unit tests.

    Reference: https://sqlmodel.tiangolo.com/tutorial/fastapi/tests/#override-a-dependency
    """

    def get_db_session_override():
        yield db_session

    def get_s3_filesystem_override():
        yield fake_s3fs

    app.dependency_overrides[get_db_session] = get_db_session_override
    app.dependency_overrides[get_s3_filesystem] = get_s3_filesystem_override


@pytest.fixture(scope="function")
def dependency_overrides_services(app: FastAPI, db_session: Session, boto_s3fs: S3FileSystem) -> None:
    """Override the FastAPI dependency injection for test DB sessions. Uses real clients for integration tests.

    Reference: https://sqlmodel.tiangolo.com/tutorial/fastapi/tests/#override-a-dependency
    """

    def get_db_session_override():
        yield db_session

    def get_s3_filesystem_override():
        yield boto_s3fs

    app.dependency_overrides[get_db_session] = get_db_session_override
    app.dependency_overrides[get_s3_filesystem] = get_s3_filesystem_override


@pytest.fixture(scope="session")
def resources_dir() -> Path:
    return Path(__file__).parent / "data"


@pytest.fixture(scope="session")
def json_ray_version(resources_dir) -> Path:
    return resources_dir / "ray_version.json"


@pytest.fixture(scope="session")
def json_data_health_job_metadata_ok(resources_dir) -> Path:
    return resources_dir / "health_job_metadata.json"


@pytest.fixture(scope="session")
def json_data_health_job_metadata_ray(resources_dir) -> Path:
    return resources_dir / "health_job_metadata_ray.json"


@pytest.fixture(scope="function")
def request_mock() -> requests_mock.Mocker:
    with requests_mock.Mocker() as cm:
        yield cm


@pytest.fixture(scope="function")
def job_repository(db_session):
    return JobRepository(session=db_session)


@pytest.fixture(scope="function")
def result_repository(db_session):
    return JobResultRepository(session=db_session)


@pytest.fixture(scope="function")
def dataset_service(db_session, fake_s3fs):
    dataset_repo = DatasetRepository(db_session)
    return DatasetService(dataset_repo=dataset_repo, s3_filesystem=fake_s3fs)


@pytest.fixture(scope="function")
def secret_repository(db_session):
    return SecretRepository(db_session)


@pytest.fixture(scope="session")
def secret_key() -> str:
    return os.environ.get(
        "LUMIGATOR_SECRET_KEY",
        "7yz2E+qwV3TCg4xHTlvXcYIO3PdifFkd1urv2F/u/5o=",  # pragma: allowlist secret
    )


@pytest.fixture(scope="function")
def secret_service(db_session, secret_repository, secret_key):
    return SecretService(secret_key=secret_key, secret_repo=secret_repository)


@pytest.fixture(scope="function")
def tracking_client():
    return MagicMock()


@pytest.fixture(scope="function")
def workflow_service(job_repository, job_service, dataset_service, background_tasks, secret_service, tracking_client):
    return WorkflowService(
        job_repository, job_service, dataset_service, background_tasks, secret_service, tracking_client
    )


@pytest.fixture(scope="function")
def job_record(db_session):
    return JobRecord


@pytest.fixture(scope="function")
def fake_ray_client() -> JobSubmissionClient:
    """Mocked Ray client for testing."""
    return MagicMock(spec=JobSubmissionClient)


@pytest.fixture(scope="function")
def job_service(
    db_session, job_repository, result_repository, fake_ray_client, dataset_service, secret_service, background_tasks
):
    return JobService(
        job_repository, result_repository, fake_ray_client, dataset_service, secret_service, background_tasks
    )


@pytest.fixture(scope="function")
def job_service_dependency_override(app: FastAPI, job_service) -> None:
    def get_job_service_override():
        yield job_service

    app.dependency_overrides[get_job_service] = get_job_service_override


@pytest.fixture(scope="function")
def backend_settings():
    return BackendSettings()


@pytest.fixture(scope="function")
def create_job_config() -> JobConfig:
    conf_args = {
        "name": "test_run_hugging_face",
        "description": "Test run for Huggingface model",
        "model": "hf-internal-testing/tiny-random-BARTForConditionalGeneration",
        "provider": "hf",
        "dataset": "016c1f72-4604-48a1-b1b1-394239297e29",
        "max_samples": 10,
        "base_url": None,
        "system_prompt": "Hello Lumigator",
        "config_template": str,
    }

    conf = JobConfig(
        job_id=uuid.uuid4(),
        job_type=evaluator.definition.EVALUATOR_JOB_DEFINITION.type,
        command=evaluator.definition.EVALUATOR_JOB_DEFINITION.command,
        args=conf_args,
    )

    return conf


@pytest.fixture(scope="session")
def simple_eval_template():
    return """{{
        "name": "{job_name}/{job_id}",
        "model": {{ "path": "{model_name_or_path}" }},
        "dataset": {{ "path": "{dataset_path}" }},
        "evaluation": {{
            "metrics": ["meteor", "rouge"],
            "max_samples": {max_samples},
            "return_input_data": true,
            "return_predictions": true,
            "storage_path": "{storage_path}"
        }}
    }}"""


@pytest.fixture(scope="session")
def simple_infer_template():
    return """{{
        "name": "{job_name}/{job_id}",
        "dataset": {{ "path": "{dataset_path}" }},
        "hf_pipeline": {{
            "model_name_or_path": "{model_name_or_path}",
            "task": "{task}",
            "accelerator": "{accelerator}",
            "revision": "{revision}",
            "use_fast": "{use_fast}",
            "trust_remote_code": "{trust_remote_code}",
            "torch_dtype": "{torch_dtype}"
        }},
        "job": {{
            "max_samples": {max_samples},
            "storage_path": "{storage_path}"
        }}
    }}"""


@pytest.fixture
def job_definition_fixture():
    return JobDefinitionInference(
        command=MagicMock(spec=str),
        pip_reqs=MagicMock(spec=list),
        work_dir=MagicMock(spec=str),
        config_model=MagicMock(spec=dict),
        type=JobType.INFERENCE,
    )


@pytest.fixture(scope="function")
def model_specs_data() -> list[ModelsResponse]:
    """Fixture that loads and returns the YAML data."""
    with Path(MODELS_PATH).open() as file:
        model_specs = yaml.safe_load(file)

    models = [ModelsResponse.model_validate(item) for item in model_specs]

    return models


@pytest.fixture(scope="function")
<<<<<<< HEAD
def valid_job_id() -> UUID:
    """Fixture that returns a random UUID."""
    return UUID("d34dbeef-4bea-4d19-ad06-214202165812")
=======
def fake_mlflow_tracking_client(fake_s3fs):
    """Fixture for MLflowTrackingClient using the real MLflowClient."""
    return MLflowTrackingClient(tracking_uri="http://mlflow.mock", s3_file_system=fake_s3fs)


@pytest.fixture(scope="session")
def json_mlflow_runs_search_single(resources_dir) -> dict:
    path = resources_dir / "mlflow_runs_search_single.json"
    with Path.open(path) as file:
        return json.load(file)


@pytest.fixture
def sample_mlflow_run():
    """Fixture for a sample MlflowRun with mock data."""
    return Run(
        run_info=RunInfo(
            run_uuid="d34dbeef-1000-0000-0000-000000000000",
            experiment_id="exp-1",
            user_id="user",
            status="FINISHED",
            start_time=123456789,
            end_time=None,
            lifecycle_stage="active",
            artifact_uri="",
        ),
        run_data=RunData(
            metrics=[
                Metric(key="accuracy", value=0.75, timestamp=123456789, step=0),
            ],
            params=[
                Param(key="batch_size", value="32"),
            ],
            tags=[
                RunTag(key="description", value="A sample workflow"),
                RunTag(key="mlflow.runName", value="Run2"),
                RunTag(key="model", value="SampleModel"),
                RunTag(key="system_prompt", value="Prompt text"),
                RunTag(key="status", value="COMPLETED"),
            ],
        ),
    )


@pytest.fixture
def fake_mlflow_run_deleted():
    """Fixture for a deleted MLflow run."""
    run_info = RunInfo(
        run_uuid="d34dbeef-1000-0000-0000-000000000000",
        experiment_id="exp-456",
        user_id="user-789",
        status="FAILED",
        start_time=int(datetime(2024, 1, 1).timestamp() * 1000),
        end_time=None,
        lifecycle_stage="deleted",
        artifact_uri="s3://some-bucket",
    )

    run_data = RunData(metrics={}, params={}, tags={})

    return Run(run_info=run_info, run_data=run_data)
>>>>>>> 20d4bc18
<|MERGE_RESOLUTION|>--- conflicted
+++ resolved
@@ -1,9 +1,7 @@
 import csv
 import io
 import json
-import logging
 import os
-import sys
 import time
 import uuid
 from collections.abc import Generator
@@ -30,11 +28,8 @@
     JobType,
 )
 from lumigator_schemas.models import ModelsResponse
-<<<<<<< HEAD
+from mlflow.entities import Metric, Param, Run, RunData, RunInfo, RunTag
 from ray.dashboard.modules.job.sdk import JobSubmissionClient
-=======
-from mlflow.entities import Metric, Param, Run, RunData, RunInfo, RunTag
->>>>>>> 20d4bc18
 from s3fs import S3FileSystem
 from sqlalchemy import Engine, create_engine
 from sqlalchemy.orm import Session
@@ -566,11 +561,6 @@
 
 
 @pytest.fixture(scope="function")
-<<<<<<< HEAD
-def valid_job_id() -> UUID:
-    """Fixture that returns a random UUID."""
-    return UUID("d34dbeef-4bea-4d19-ad06-214202165812")
-=======
 def fake_mlflow_tracking_client(fake_s3fs):
     """Fixture for MLflowTrackingClient using the real MLflowClient."""
     return MLflowTrackingClient(tracking_uri="http://mlflow.mock", s3_file_system=fake_s3fs)
@@ -632,4 +622,9 @@
     run_data = RunData(metrics={}, params={}, tags={})
 
     return Run(run_info=run_info, run_data=run_data)
->>>>>>> 20d4bc18
+
+
+@pytest.fixture(scope="function")
+def valid_job_id() -> UUID:
+    """Fixture that returns a random UUID."""
+    return UUID("d34dbeef-4bea-4d19-ad06-214202165812")