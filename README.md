--- conflicted
+++ resolved
@@ -92,15 +92,8 @@
 
 Despite the fact this is a local setup, it lends itself to more distributed scenarios. For instance,
 one could provide different `AWS_*` environment variables to the backend container to connect to any
-<<<<<<< HEAD
 provider’s S3-compatible service, instead of minio. Similarly, one could provide a different
-`RAY_HEAD_NODE_HOST` to move compute to a remote ray cluster, and so on. See
-[here](https://github.com/mozilla-ai/lumigator/blob/7be2518ec8c6bc59ab8463fc7c39aad078bbb386/docker-compose.external.yaml)
-for an example of how to do this, and see the
-=======
-provider’s S3-compatible service, instead of localstack. Similarly, one could provide a different
 `RAY_HEAD_NODE_HOST` to move compute to a remote ray cluster, and so on. See the
->>>>>>> 55eb2d9c
 [operational guides](https://mozilla-ai.github.io/lumigator/operations-guide/kubernetes.html) in the
 documentation for more deployment options.
 
