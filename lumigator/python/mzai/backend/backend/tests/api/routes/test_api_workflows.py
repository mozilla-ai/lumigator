--- conflicted
+++ resolved
@@ -18,18 +18,11 @@
     response = local_client.get("/health")
     assert response.status_code == 200
 
-<<<<<<< HEAD
     create_response = local_client.post(
         "/datasets/",
         data={},
-        files={"dataset": dialog_dataset, "format": (None, DatasetFormat.EXPERIMENT.value)},
+        files={"dataset": dialog_dataset, "format": (None, DatasetFormat.JOB.value)},
     )
-=======
-    create_response = local_client.post("/datasets",
-            data={},
-            files={"dataset": dialog_dataset, "format": (None, DatasetFormat.JOB.value)},
-        )
->>>>>>> 5c53c6c8
 
     assert create_response.status_code == 201
 
