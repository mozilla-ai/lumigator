name: Docker Image CI

on:
  pull_request:
    paths:
      - "lumigator/**"
      - ".github/**"
    branches: ["main"]
    # synchronized is when you push new commits
    types: ["opened", "synchronize"]
  push:
    branches:
      - main
  # required to enable manual triggers on the GH web ui
  workflow_dispatch:

env:
  AWS_REGION: us-east-2

# https://docs.github.com/en/actions/deployment/security-hardening-your-deployments/configuring-openid-connect-in-amazon-web-services
permissions:
  id-token: write
  contents: read # This is required for actions/checkout

jobs:
  build:
    name: Build Docker image
    runs-on: ubuntu_2204_150gb # this is a mzai-custom image on github actions runners.
    env:
      # head_ref: source branch of the pull request.
      # only set on PRs; e.g., for a PR from branch `myname/amazing_model`, will be `myname/amazing_model`
      # ref_name: short ref name of branch triggering runs. works for pushes to a development branch.
      # assignment works starting with the head_ref
      BRANCH_NAME: ${{ github.head_ref || github.ref_name }}
    # set up a local registry
    services:
      registry:
        image: registry:2
        ports:
          - 5000:5000

    steps:
      - name: Checkout
<<<<<<< HEAD
        uses: actions/checkout@v3
=======
        uses: actions/checkout@v4
>>>>>>> 68ec0abb
        with:
          # gets full repo history
          fetch-depth: 0

      - name: Get branch name (merge)
        if: github.event_name != 'pull_request'
        shell: bash
        run: echo "BRANCH_NAME=$(echo ${GITHUB_REF#refs/heads/} | tr / -)" >> $GITHUB_ENV

      - name: Get branch name (pull request)
        if: github.event_name == 'pull_request'
        shell: bash
        run: |
          echo "BRANCH_NAME=$(echo ${GITHUB_HEAD_REF} | tr / -)" >> $GITHUB_ENV

      - name: Inject slug/short variables
        uses: rlespinasse/github-slug-action@v4
        with:
          short-length: 8 # Same as v3 and before

      - name: Login to Coreweave Container Registry
        uses: docker/login-action@v3
        with:
          registry: docker-registry.tenant-d43f85-prod.lga1.ingress.coreweave.cloud
          username: ${{ secrets.CW_CONTAINER_REGISTRY_USERNAME }}
          password: ${{ secrets.CW_CONTAINER_REGISTRY_PW }}

      - name: Configure AWS credentials
        uses: aws-actions/configure-aws-credentials@v4 # More information on this action can be found below in the 'AWS Credentials' section
        with:
          role-to-assume: arn:aws:iam::381492205691:role/GitHubAction-AssumeRoleWithAction
          aws-region: us-east-2

      - name: Login to Amazon ECR
        id: login-ecr
        uses: aws-actions/amazon-ecr-login@v2

      - name: Set up Docker Buildx
        uses: docker/setup-buildx-action@v2

      - name: Initialize Pants
        env:
          PANTS_CONFIG_FILES: pants_ci.toml
        uses: pantsbuild/actions/init-pants@main
        with:
          # cache0 makes it easy to bust the cache if needed
          gha-cache-key: pants-py3.11.9-v0
          # The Python backend uses named_caches for Pip/PEX state,
          # so it is appropriate to invalidate on lockfile changes.
          named-caches-hash: ${{ hashFiles('3rdparty/python/python_linux.lock', '.python') }}
          # If you're not using a fine-grained remote caching service (see https://www.pantsbuild.org/docs/remote-caching),
          # then you may also want to preserve the local Pants cache (lmdb_store). However this must invalidate for
          # changes to any file that can affect the build, so may not be practical in larger repos.
          # A remote cache service integrates with Pants's fine-grained invalidation and avoids these problems.
          cache-lmdb-store: "true" # defaults to 'false'
          # Note that named_caches and lmdb_store falls back to partial restore keys which
          # may give a useful partial result that will save time over completely clean state,
          # but will cause the cache entry to grow without bound over time.
          # See https://pants.readme.io/docs/using-pants-in-ci for tips on how to periodically clean it up.
          # Alternatively you change gha-cache-key to ignore old caches.

      - name: Set up Python
        run: |
          make bootstrap-python
          # uses uv; adds it to the right env/path vars
          echo "VIRTUAL_ENV=$(git rev-parse --show-toplevel)/mzaivenv" >> $GITHUB_ENV

      - name: Lint
<<<<<<< HEAD
        run: pants --changed-since=origin/main lint
=======
        env:
          PANTS_CONFIG_FILES: pants_ci.toml
        run: |
          if [ "$GITHUB_BASE_REF" ]; then
            BASE_REF="origin/${GITHUB_BASE_REF}"
            git fetch --no-tags --depth=1 origin "$GITHUB_BASE_REF"
          else
            BASE_REF="HEAD~1"
          fi
          pants lint --changed-since="$BASE_REF" lint
>>>>>>> 68ec0abb
        continue-on-error: false

      - name: Build and push
        shell: bash
        env:
          PANTS_CONFIG_FILES: pants_ci.toml
          PANTS_DOCKER_BUILD_NO_CACHE: True
        run: |
          export PANTS_DOCKER_BUILD_NO_CACHE=TRUE
          make ci-publish-images

      - name: Upload docker info
        uses: actions/upload-artifact@v3
        with:
          name: docker-tag
          path: dist/lumigator.python.mzai.backend/backend_image.docker-info.json
          if-no-files-found: error<|MERGE_RESOLUTION|>--- conflicted
+++ resolved
@@ -41,11 +41,7 @@
 
     steps:
       - name: Checkout
-<<<<<<< HEAD
-        uses: actions/checkout@v3
-=======
         uses: actions/checkout@v4
->>>>>>> 68ec0abb
         with:
           # gets full repo history
           fetch-depth: 0
@@ -114,9 +110,6 @@
           echo "VIRTUAL_ENV=$(git rev-parse --show-toplevel)/mzaivenv" >> $GITHUB_ENV
 
       - name: Lint
-<<<<<<< HEAD
-        run: pants --changed-since=origin/main lint
-=======
         env:
           PANTS_CONFIG_FILES: pants_ci.toml
         run: |
@@ -127,7 +120,6 @@
             BASE_REF="HEAD~1"
           fi
           pants lint --changed-since="$BASE_REF" lint
->>>>>>> 68ec0abb
         continue-on-error: false
 
       - name: Build and push
