<template>
  <div class="experiment-details-page">
    <div class="breadcrumbs">
      <i class="pi pi-arrow-left back-button" @click="handleBackButtonClicked"></i>
      <Breadcrumb :model="items">
        <template #separator> / </template>
      </Breadcrumb>
    </div>

    <Tabs :value="activeTab || defaultActiveTab" @update:value="activeTab = String($event)">
      <div class="experiment-container">
        <div class="experiment-details-header">
          <h3 class="experiment-title"><i class="pi pi-experiments"></i>{{ experiment?.name }}</h3>
          <TabList>
<<<<<<< HEAD
            <Tab value="model-runs">Model Runs</Tab>
=======
            <Tab value="model-runs" :class="{ 'is-running': hasRunningWorkflow }">Model Runs</Tab>
>>>>>>> 3ef19771
            <Tab value="models-selection">Models Selection</Tab>
            <Tab value="details">Experiment Details</Tab>
          </TabList>
        </div>
        <div class="experiment-details-tab-content">
          <TabPanels>
            <TabPanel value="model-runs">
              <WorkflowsTab
                v-if="experiment"
                @add-model-run-clicked="activeTab = 'models-selection'"
                :experiment="experiment"
              />
            </TabPanel>
            <TabPanel value="models-selection">
              <AddWorkflowsTab
                :experiment="experiment"
                v-if="experiment"
                @workflowCreated="handleWorkflowCreated"
              />
            </TabPanel>
            <TabPanel value="details">
              <ExperimentDetailsTab v-if="experiment" :experiment="experiment" />
            </TabPanel>
          </TabPanels>
        </div>
      </div>
    </Tabs>
  </div>
</template>

<script setup lang="ts">
import Breadcrumb from 'primevue/breadcrumb'

import { computed, ref, type ComputedRef } from 'vue'
import { useRouter } from 'vue-router'
import Tabs from 'primevue/tabs'
import TabList from 'primevue/tablist'
import Tab from 'primevue/tab'
import TabPanels from 'primevue/tabpanels'
import TabPanel from 'primevue/tabpanel'
import type { MenuItem } from 'primevue/menuitem'
import WorkflowsTab from '@/components/experiment-details/WorkflowsTab.vue'
import AddWorkflowsTab from '@/components/experiment-details/AddWorkflowsTab.vue'
import ExperimentDetailsTab from '@/components/experiment-details/ExperimentDetailsTab.vue'
import { useQuery } from '@tanstack/vue-query'
import { experimentsService } from '@/sdk/experimentsService'
import { WorkflowStatus } from '@/types/Workflow'

const { id } = defineProps<{
  id: string
}>()
const experimentId = computed(() => id)
const router = useRouter()
const { data: experiment } = useQuery({
  queryKey: ['experiment', experimentId],
  refetchInterval: 3000,
  queryFn: () => experimentsService.fetchExperiment(experimentId.value),
})

const activeTab = ref()
const defaultActiveTab = computed(() => {
<<<<<<< HEAD
  return workflows.value.length ? 'model-runs' : 'models-selection'
=======
  return experiment.value?.workflows.length ? 'model-runs' : 'models-selection'
})

const hasRunningWorkflow = computed(() => {
  return experiment.value?.workflows.some((workflow) => workflow.status === WorkflowStatus.RUNNING)
>>>>>>> 3ef19771
})

const items: ComputedRef<MenuItem[]> = computed(() => [
  {
    label: 'Experiments',
    command: (e) => {
      e.originalEvent.preventDefault()
      router.push('/experiments')
    },
    items: [],
    key: 'experiments',
  },
  {
    label: experiment.value?.name,
    command: (e) => {
      e.originalEvent.preventDefault()
      router.push(`/experiments/${id}`)
    },
    key: 'experiment-details',
  },
])

const handleBackButtonClicked = () => {
  router.back()
}

const handleWorkflowCreated = async () => {
  activeTab.value = 'model-runs'
}
</script>

<style scoped lang="scss">
@use '@/styles/mixins';

/* reset global css from _resetcss.scss */
:deep(a, li) {
  background-color: unset;
}

.is-running::before {
  content: ' ';
  display: inline-block;
  width: 5px;
  height: 5px;
  border-radius: 50%;
  background-color: var(--l-primary-color);
  margin-right: 8px;
  margin-bottom: 2px;
  animation: pulse-dot 1.5s infinite ease-in-out;
}

.back-button {
  cursor: pointer;
}

.breadcrumbs {
  display: flex;
  align-items: center;
  gap: 1rem;
  color: var(--l-grey-200);

  @include mixins.caption;
}

.experiment-details-page {
  display: flex;
  flex-direction: column;
  gap: 2.5rem;
  text-align: left;
  padding: 0 1.88rem;
}

.experiment-title {
  display: flex;
  align-items: center;
  gap: 0.25rem;
  color: var(--l-grey-100);
  @include mixins.heading-2;
}

.experiment-container {
  display: flex;
  flex-direction: column;
  gap: 1rem;
}

.experiment-details-header {
  display: flex;
  flex-direction: column;
  gap: 1.5rem;
}

.experiment-details-tab-content {
}
</style><|MERGE_RESOLUTION|>--- conflicted
+++ resolved
@@ -12,11 +12,7 @@
         <div class="experiment-details-header">
           <h3 class="experiment-title"><i class="pi pi-experiments"></i>{{ experiment?.name }}</h3>
           <TabList>
-<<<<<<< HEAD
-            <Tab value="model-runs">Model Runs</Tab>
-=======
             <Tab value="model-runs" :class="{ 'is-running': hasRunningWorkflow }">Model Runs</Tab>
->>>>>>> 3ef19771
             <Tab value="models-selection">Models Selection</Tab>
             <Tab value="details">Experiment Details</Tab>
           </TabList>
@@ -78,15 +74,11 @@
 
 const activeTab = ref()
 const defaultActiveTab = computed(() => {
-<<<<<<< HEAD
-  return workflows.value.length ? 'model-runs' : 'models-selection'
-=======
   return experiment.value?.workflows.length ? 'model-runs' : 'models-selection'
 })
 
 const hasRunningWorkflow = computed(() => {
   return experiment.value?.workflows.some((workflow) => workflow.status === WorkflowStatus.RUNNING)
->>>>>>> 3ef19771
 })
 
 const items: ComputedRef<MenuItem[]> = computed(() => [
