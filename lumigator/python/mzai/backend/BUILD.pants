python_sources(
    name="backend_sources",
    sources=[
        "**/*.py",
        "!tests",
    ],
)


<<<<<<< HEAD
crossplatform_pex(
=======
pex_binary(
>>>>>>> b668ec9d
    name="backend_app",
    args=[
        "mzai.backend.main:app",
        "--host",
        "0.0.0.0",
        "--port",
        "80",
    ],
<<<<<<< HEAD
=======
    dependencies=[
        ":backend_sources",
    ],
>>>>>>> b668ec9d
    execution_mode="venv",
    include_requirements=True,
    include_sources=True,
    include_tools=True,
    script="uvicorn",
    unparametrized_deps=[":backend_sources"],
)

## leaving this code here for now explicitly.
# the above macro function effectively generates this for you.

# pex_binary(
#     name="backend_app",
#     args=[
#         "mzai.backend.main:app",
#         "--host",
#         "0.0.0.0",
#         "--port",
#         "80",
#     ],
#     execution_mode="venv",
#     include_requirements=True,
#     include_sources=True,
#     include_tools=True,
#     script="uvicorn",
#     **parametrize(
#         "linux_cuda",
#         complete_platforms=[
#             "//3rdparty/python:py311_linux_pex_platform_tags",
#         ],
#         dependencies=[
#             ":backend_sources@parametrize=linux_cuda",
#             "3rdparty/python:3rdparty#uvicorn@parametrize=linux_cuda",
#         ],
#         environment="docker_linux_cuda",
#         resolve="linux_cuda",
#     ),
#     **parametrize(
#         "linux_cpu",
#         complete_platforms=[
#             "3rdparty/python:py311_linux_pex_platform_tags",
#         ],
#         dependencies=[
#             ":backend_sources@parametrize=linux_cpu",
#             "3rdparty/python:3rdparty#uvicorn@parametrize=linux_cpu",
#         ],
#         resolve="linux_cpu",
#     ),
#     **parametrize(
#         "darwin",
#         complete_platforms=[
#             "3rdparty/python:py311_macos_14_pex_platform_tags",
#         ],
#         dependencies=[
#             ":backend_sources@parametrize=darwin",
#             "3rdparty/python:3rdparty#uvicorn@parametrize=darwin",
#         ],
#         environment="local_darwin",
#         resolve="darwin",
#     ),
# )
#
docker_image(
    name="backend_image",
    build_platform=["linux/amd64"],
    dependencies=[":backend_app@parametrize=linux_cpu"],
    image_tags=[
        "backend_dev_{build_args.REPOVERSION}",
        "backend_dev",
    ],
    registries=[
        "@aws_ecr_temp",
    ],
    repository="",
)<|MERGE_RESOLUTION|>--- conflicted
+++ resolved
@@ -7,11 +7,7 @@
 )
 
 
-<<<<<<< HEAD
 crossplatform_pex(
-=======
-pex_binary(
->>>>>>> b668ec9d
     name="backend_app",
     args=[
         "mzai.backend.main:app",
@@ -20,16 +16,9 @@
         "--port",
         "80",
     ],
-<<<<<<< HEAD
-=======
-    dependencies=[
-        ":backend_sources",
-    ],
->>>>>>> b668ec9d
     execution_mode="venv",
     include_requirements=True,
     include_sources=True,
-    include_tools=True,
     script="uvicorn",
     unparametrized_deps=[":backend_sources"],
 )
