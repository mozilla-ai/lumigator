--- conflicted
+++ resolved
@@ -241,15 +241,9 @@
   datasetFileContent.value = data.slice(1, data.length).map((row: string[], rowIndex: number) => {
     return row.reduce((accum, value, index) => {
       return {
-<<<<<<< HEAD
-        ...row,
-        // rowNumber: index + 1,
-        subRows: array,
-=======
         ...accum,
         [columns[index]]: value,
         rowNumber: rowIndex + 1,
->>>>>>> 77af0e54
       }
     }, {})
   })
