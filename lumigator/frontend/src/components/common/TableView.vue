<template>
  <DataTable
    class="gridlines"
    :value="data"
    ref="dataTable"
    :reorderableColumns="true"
    :removableSort="true"
    :scrollable="true"
    scrollHeight="flex"
    :resizableColumns="false"
    :columnResizeMode="'fit'"
    :showGridlines="true"
    :stripedRows="false"
    :exportFilename="downloadFileName"
    :globalFilterFields="columns"
    v-model:filters="filters"
    :editMode="isEditable ? 'cell' : undefined"
    v-model:expandedRows="expandedRows"
    @rowExpand="onRowExpand"
    @rowCollapse="onRowCollapse"
    @cell-edit-complete="onCellEditComplete"
    @cell-edit-cancel="onCellEditCancel"
  >
      <template #header>
        <div style="display: flex; gap: 2rem; justify-content: flex-end">
          <MultiSelect
            :modelValue="selectedColumns"
            :options="columns"
            :size="'small'"
            :selectedItemsLabel="`${selectedColumns.length} Columns Selected`"
            :max-selected-labels="0"
            @update:modelValue="onToggle"
            display="chip"
            placeholder="Select Columns"
          >
          </MultiSelect>

          <!-- <PrimeVueButton text icon="pi pi-plus" label="Expand All" @click="expandAll" />
          <PrimeVueButton text icon="pi pi-minus" label="Collapse All" @click="collapseAll" /> -->

          <IconField v-if="isSearchEnabled">
          <InputIcon>
            <i class="pi pi-search"></i>
          </InputIcon>
          <InputText v-model="filters['global'].value" placeholder="Search" />
        </IconField>
      </div>
    </template>
    <template #empty v-if="isSearchEnabled"> No items found. </template>
<<<<<<< HEAD
    <Column expander style="width: 10" v-if="hasSubRows" />
    <Column v-if="showRowNumber" key="rowNumber" field="rowNumber" header="" sortable></Column>
=======
    <Column expander style="width: 10" v-if="hasChildren" />
    <Column
        v-if="showRowNumber && selectedColumns.length"
        key="rowNumber"
        field="rowNumber"
        header=""
        sortable
      ></Column>
>>>>>>> 551b989e
    <Column
      v-for="col in selectedColumns"
      sortable
      :key="col"
      :field="col"
      :header="col"
<<<<<<< HEAD
      :style="hasEqualColumnSizes ? `width: ${(1 / selectedColumns.length) * 100}%` : undefined"
=======
      :style="`width: ${selectedColumns.length > 0 ? (1 / selectedColumns.length) * 100 : 100}%`"
>>>>>>> 551b989e
    >
      <template #editor="{ data, field }" v-if="isEditable">
        <PrimeVueTextarea v-model="data[field]" autoResize autofocus fluid></PrimeVueTextarea>
      </template>
    </Column>
    <template #expansion="slotProps">
      <TableView
        :data="slotProps.data.subRows"
        :isSearchEnabled="false"
        :hasColumnToggle="false"
        :showRowNumber="true"
        :downloadFileName="downloadFileName"
        :isEditable="isEditable"
        ref="subTable"
        :columns="
          Object.keys(slotProps.data.subRows[0]).filter(
            (key) => key !== 'subRows' && key !== 'rowNumber',
          )
        "
      />
    </template>
  </DataTable>
</template>
<script lang="ts">
import {
  // Button,
  Column,
  DataTable,
  IconField,
  InputIcon,
  InputText,
  MultiSelect,
  Textarea,
  type DataTableCellEditCancelEvent,
  type DataTableCellEditCompleteEvent,
} from 'primevue'
import { FilterMatchMode } from '@primevue/core/api'
import { defineComponent, ref, type PropType } from 'vue'

export default defineComponent({
  name: 'TableView',
  components: {
    DataTable,
    Column,
    // PrimeVueButton: Button,
    PrimeVueTextarea: Textarea,
    IconField,
    InputIcon,
    InputText,
    MultiSelect,
  },
  props: {
    hasEqualColumnSizes: {
      type: Boolean,
      default: false,
    },
    isSearchEnabled: {
      type: Boolean,
      default: true,
    },
    hasColumnToggle: {
      type: Boolean,
      default: true,
    },
    showRowNumber: {
      type: Boolean,
      default: false,
    },
    downloadFileName: {
      type: String,
      default: 'download',
    },
    isEditable: {
      type: Boolean,
      default: false,
    },
    data: {
      type: Array as PropType<Record<string, unknown>[]>,
      required: true,
    },
    columns: {
      type: Array as PropType<string[]>,
      required: true,
    },
  },
  exposes: ['exportCSV'],
  setup(props) {
    const isVisible = ref(true)
    const dataTable = ref()
    const selectedColumns = ref(props.columns)
    const filters = ref({
      global: { value: null, matchMode: FilterMatchMode.CONTAINS },
    })
    const handleDownloadClicked = () => {
      dataTable.value.exportCSV()
    }
    const expandedRows = ref()

    const exportCSV = () => {
      dataTable.value.exportCSV()
    }

    const hasSubRows = props.data!.some((item) => item.subRows)

    const onCellEditComplete = (event: DataTableCellEditCompleteEvent) => {
      const { data, newValue, field } = event

      data[field] = newValue
    }

    const onCellEditCancel = (event: DataTableCellEditCancelEvent) => {
      // prevent esc key from closing the whole modal
      event.originalEvent.stopPropagation()
    }

    const onToggle = (selected: string[]) => {
      selectedColumns.value = props.columns.filter((col) => selected.includes(col))
    }

    const onRowExpand = () => {
      // toast.add({ severity: 'info', summary: 'Product Expanded', detail: event.data.name, life: 3000 });
    }
    const onRowCollapse = () => {
      // toast.add({ severity: 'success', summary: 'Product Collapsed', detail: event.data.name, life: 3000 });
    }
    const expandAll = () => {
      expandedRows.value = (props.data || []).reduce(
        (acc, item, index) => (acc[index] = true) && acc,
        {},
      )
    }
    const collapseAll = () => {
      expandedRows.value = undefined
    }

    return {
      isVisible,
      hasSubRows,
      dataTable,
      handleDownloadClicked,
      onCellEditComplete,
      onCellEditCancel,
      filters,
      // allColumns,
      selectedColumns,
      onToggle,
      expandedRows,
      onRowExpand,
      onRowCollapse,
      expandAll,
      collapseAll,
      exportCSV,
      ...props,
    }
  },
})
</script>

<style lang="scss" scoped>
@use '@/styles/mixins';

/* make the sort icon smaller */
::v-deep(.p-datatable-sort-icon) {
  width: 10px;
  height: 10px;
}

::v-deep(.p-datatable-header) {
  padding-right: 0;
  border: none;
}

.title-slot {
  @include mixins.paragraph;
}

.table-download-button {
  @include mixins.caption;
  margin-left: auto;
  margin-right: 1.5rem;
  gap: 0.125rem;
}

// global css overrides the cursor to be pointer, reset it back
:deep(.p-datatable-table-container) {
  [class*='p-row-'] {
    cursor: unset;
  }
}
</style><|MERGE_RESOLUTION|>--- conflicted
+++ resolved
@@ -21,24 +21,24 @@
     @cell-edit-complete="onCellEditComplete"
     @cell-edit-cancel="onCellEditCancel"
   >
-      <template #header>
-        <div style="display: flex; gap: 2rem; justify-content: flex-end">
-          <MultiSelect
-            :modelValue="selectedColumns"
-            :options="columns"
-            :size="'small'"
-            :selectedItemsLabel="`${selectedColumns.length} Columns Selected`"
-            :max-selected-labels="0"
-            @update:modelValue="onToggle"
-            display="chip"
-            placeholder="Select Columns"
-          >
-          </MultiSelect>
-
-          <!-- <PrimeVueButton text icon="pi pi-plus" label="Expand All" @click="expandAll" />
+    <template #header>
+      <div style="display: flex; gap: 2rem; justify-content: flex-end">
+        <MultiSelect
+          :modelValue="selectedColumns"
+          :options="columns"
+          :size="'small'"
+          :selectedItemsLabel="`${selectedColumns.length} Columns Selected`"
+          :max-selected-labels="0"
+          @update:modelValue="onToggle"
+          display="chip"
+          placeholder="Select Columns"
+        >
+        </MultiSelect>
+
+        <!-- <PrimeVueButton text icon="pi pi-plus" label="Expand All" @click="expandAll" />
           <PrimeVueButton text icon="pi pi-minus" label="Collapse All" @click="collapseAll" /> -->
 
-          <IconField v-if="isSearchEnabled">
+        <IconField v-if="isSearchEnabled">
           <InputIcon>
             <i class="pi pi-search"></i>
           </InputIcon>
@@ -47,30 +47,25 @@
       </div>
     </template>
     <template #empty v-if="isSearchEnabled"> No items found. </template>
-<<<<<<< HEAD
     <Column expander style="width: 10" v-if="hasSubRows" />
-    <Column v-if="showRowNumber" key="rowNumber" field="rowNumber" header="" sortable></Column>
-=======
-    <Column expander style="width: 10" v-if="hasChildren" />
     <Column
-        v-if="showRowNumber && selectedColumns.length"
-        key="rowNumber"
-        field="rowNumber"
-        header=""
-        sortable
-      ></Column>
->>>>>>> 551b989e
+      v-if="showRowNumber && selectedColumns.length"
+      key="rowNumber"
+      field="rowNumber"
+      header=""
+      sortable
+    ></Column>
     <Column
       v-for="col in selectedColumns"
       sortable
       :key="col"
       :field="col"
       :header="col"
-<<<<<<< HEAD
-      :style="hasEqualColumnSizes ? `width: ${(1 / selectedColumns.length) * 100}%` : undefined"
-=======
-      :style="`width: ${selectedColumns.length > 0 ? (1 / selectedColumns.length) * 100 : 100}%`"
->>>>>>> 551b989e
+      :style="
+        hasEqualColumnSizes
+          ? `width: ${selectedColumns.length > 0 ? (1 / selectedColumns.length) * 100 : 100}% `
+          : undefined
+      "
     >
       <template #editor="{ data, field }" v-if="isEditable">
         <PrimeVueTextarea v-model="data[field]" autoResize autofocus fluid></PrimeVueTextarea>
@@ -79,7 +74,7 @@
     <template #expansion="slotProps">
       <TableView
         :data="slotProps.data.subRows"
-        :isSearchEnabled="false"
+        :isSearchEnabled="true"
         :hasColumnToggle="false"
         :showRowNumber="true"
         :downloadFileName="downloadFileName"
