--- conflicted
+++ resolved
@@ -1,48 +1,16 @@
 <template>
-<<<<<<< HEAD
-	<div class="l-datasets">
-		<div class="l-datasets__table-container">
-			<l-dataset-table :table-data="datasets" entity-type="datasets" />
-		</div>
-	</div>
-=======
   <div class="l-datasets">
-    <div class="l-datasets__list-container">
-      <ul v-if="datasets.length"
-          class="l-datasets__list"
-      >
-        <li v-for="dataset in datasets"
-            :key="dataset.id"
-        >
-          <div class="l-datasets__list-card"
-               @click="onDatasetSelect(dataset.id)"
-          >
-            <span> {{ formatDate(dataset.created_at) }}</span>
-            <span>File name: {{ dataset.filename }}</span>
-            <span>Ground truth: {{ dataset.ground_truth ? '✅ ' : ' ❌' }}</span>
-            <span>Size: {{ dataset.size }} kb</span>
-          </div>
-          <span class="l-datasets__list-remove"
-                @click="onRemoveDataset(dataset.id)"
-          >🗑️</span>
-        </li>
-      </ul>
+    <div class="l-datasets__table-container">
+      <l-dataset-table :table-data="datasets" />
     </div>
   </div>
->>>>>>> d50d8a6b
 </template>
 
 <script setup>
 import { onMounted} from 'vue'
 import { storeToRefs } from 'pinia'
-<<<<<<< HEAD
-import { useDatasetStrore } from '@/stores/datasets/store'
+import { useDatasetStore } from '@/stores/datasets/store'
 import LDatasetTable from '@/components/molecules/LDatasetTable.vue';
-=======
-import { useDatasetStore } from '@/stores/datasets/store.js'
-
-const emit = defineEmits(['dataset-selected', 'remove']);
->>>>>>> d50d8a6b
 
 const datasetStore = useDatasetStore()
 const { datasets } = storeToRefs(datasetStore);
