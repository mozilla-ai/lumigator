--- conflicted
+++ resolved
@@ -39,10 +39,11 @@
 
 [python-bootstrap]
 search_path = [
-  "<PATH>",
-  "<PYENV>",
-  "%(buildroot)s/.python/python3.10.13/python/install/bin",
+    "<PATH>",
+    "<PYENV>",
+    "%(buildroot)s/.python/python3.10.13/python/install/bin",
 ]
+
 
 [python-infer]
 use_rust_parser = true
@@ -51,7 +52,6 @@
 config = "ruff.toml"
 
 [docker]
-<<<<<<< HEAD
 build_args = ["HOME"]
 env_vars = ["DOCKER_CONFIG=%(homedir)s/.docker"]
 tools = [
@@ -71,28 +71,17 @@
 [docker.registries.kind]
 address = "localhost:5001"  # this is setup via a script and not managed by pants.
 default = true
-=======
-use_buildx = true
-build_args = ["HOME"]
->>>>>>> 1a1c58c6
 
 [docker.registries.dockerhub]
 address = "docker.io"
-
+default = true
 
 [docker.registries.corewave_ngcp]
 address = "docker-registry.taild6f0e.ts.net"
-<<<<<<< HEAD
+# optional
 default = false
 
 [pytest]
 args = ["-v"]
 
 
-=======
-# optional
-default = false
-
-[pytest]
-args = ["-v"]
->>>>>>> 1a1c58c6
