--- conflicted
+++ resolved
@@ -11,8 +11,4 @@
         :param message: optional error message
         :param exc: optional exception
         """
-<<<<<<< HEAD
-        super().__init__("Job", resource_id, message, exc)
-=======
-        super().__init__("Experiment", resource_id, message, exc)
->>>>>>> 81944e19
+        super().__init__("Experiment", resource_id, message, exc)