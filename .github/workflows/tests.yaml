--- conflicted
+++ resolved
@@ -16,11 +16,7 @@
     runs-on: ubuntu-latest
     steps:
       - name: Checkout
-<<<<<<< HEAD
-        uses: actions/checkout@v3
-=======
         uses: actions/checkout@v4
->>>>>>> 68ec0abb
         with:
           # gets full repo history
           fetch-depth: 0
@@ -49,9 +45,6 @@
           make bootstrap-python
 
       - name: Lint
-<<<<<<< HEAD
-        run: pants --changed-since=origin/main lint
-=======
         env:
           PANTS_CONFIG_FILES: pants_ci.toml
         run: |
@@ -62,7 +55,6 @@
             BASE_REF="HEAD~1"
           fi
           pants lint --changed-since="$BASE_REF" lint
->>>>>>> 68ec0abb
         continue-on-error: false
 
 
