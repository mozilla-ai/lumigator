--- conflicted
+++ resolved
@@ -1,17 +1,37 @@
 python_sources(
     name="backend_sources",
+    dependencies=[
+        "lumigator/python/mzai/schemas:schemas_sources",
+        "lumigator/3rdparty/python:3rdparty#pydantic",
+        "lumigator/3rdparty/python:3rdparty#pex",
+        "lumigator/3rdparty/python:3rdparty#boto3",
+        "lumigator/3rdparty/python:3rdparty#boto3-stubs",
+        "lumigator/3rdparty/python:3rdparty#fastapi",
+        "lumigator/3rdparty/python:3rdparty#httpx",
+        "lumigator/3rdparty/python:3rdparty#loguru",
+        "lumigator/3rdparty/python:3rdparty#pex",
+        "lumigator/3rdparty/python:3rdparty#psycopg2-binary",
+        "lumigator/3rdparty/python:3rdparty#pydantic",
+        "lumigator/3rdparty/python:3rdparty#pydantic-settings",
+        "lumigator/3rdparty/python:3rdparty#pytest",
+        "lumigator/3rdparty/python:3rdparty#pytest-cov",
+        "lumigator/3rdparty/python:3rdparty#python-multipart",
+        "lumigator/3rdparty/python:3rdparty#ray",
+        "lumigator/3rdparty/python:3rdparty#requests",
+        "lumigator/3rdparty/python:3rdparty#ruff",
+        "lumigator/3rdparty/python:3rdparty#setuptools",
+        "lumigator/3rdparty/python:3rdparty#sqlalchemy",
+        "lumigator/3rdparty/python:3rdparty#starlette",
+        "lumigator/3rdparty/python:3rdparty#testcontainers",
+        "lumigator/3rdparty/python:3rdparty#uvicorn",
+    ],
     sources=[
         "**/*.py",
         "!tests",
     ],
 )
 
-
-<<<<<<< HEAD
-pex_binary(
-=======
 crossplatform_pex(
->>>>>>> 0f4eb116
     name="backend_app",
     args=[
         "mzai.backend.main:app",
@@ -20,12 +40,6 @@
         "--port",
         "80",
     ],
-<<<<<<< HEAD
-    dependencies=[
-        ":backend_sources",
-    ],
-=======
->>>>>>> 0f4eb116
     execution_mode="venv",
     include_requirements=True,
     include_sources=True,
