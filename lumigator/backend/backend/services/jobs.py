--- conflicted
+++ resolved
@@ -418,10 +418,6 @@
                     temperature=request.job_config.temperature,
                     top_p=request.job_config.top_p,
                 )
-<<<<<<< HEAD
-            # case "llamafile://mistralai/Mistral-7b-Instruct-v0.2":
-            case "llamafile://mistralai/mistral-7b-instruct-v0.2":
-=======
             case "ds://deepseek-chat" | "ds://deepseek-reasoner":
                 job_config.inference_server = InferenceServerConfig(
                     base_url=self._set_model_type(request),
@@ -435,8 +431,7 @@
                     temperature=request.job_config.temperature,
                     top_p=request.job_config.top_p,
                 )
-            case "llamafile://mistralai/Mistral-7B-Instruct-v0.2":
->>>>>>> c2bac984
+            case "llamafile://mistralai/mistral-7b-instruct-v0.2":
                 job_config.inference_server = InferenceServerConfig(
                     base_url=self._set_model_type(request),
                     engine=request.job_config.model,
