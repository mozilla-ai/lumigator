--- conflicted
+++ resolved
@@ -9,17 +9,7 @@
 from datasets import load_from_disk
 from inference_config import InferenceJobConfig
 from loguru import logger
-<<<<<<< HEAD
 from model_clients import BaseModelClient, HuggingFaceModelClient, LiteLLMModelClient
-=======
-from model_clients import (
-    BaseModelClient,
-    DeepSeekModelClient,
-    HuggingFaceModelClient,
-    MistralModelClient,
-    OpenAIModelClient,
-)
->>>>>>> a9cf252b
 from paths import PathPrefix
 from tqdm import tqdm
 from utils import timer
@@ -99,23 +89,7 @@
     if config.inference_server is not None:
         # a model *inference service* is passed
         output_model_name = config.inference_server.engine
-<<<<<<< HEAD
         model_client = LiteLLMModelClient(config)
-=======
-        if "mistral" in base_url:
-            # run the mistral client
-            logger.info(f"Using Mistral client. Endpoint: {base_url}")
-            model_client = MistralModelClient(base_url, config)
-        elif "deepseek" in base_url:
-            # run the openai client using the DeepSeek URL (api.deepseek.com/v1)
-            # see: https://api-docs.deepseek.com/
-            logger.info(f"Using the DeepSeek client. Endpoint: {base_url}")
-            model_client = DeepSeekModelClient(base_url, config)
-        else:
-            # run the openai client
-            logger.info(f"Using OAI client. Endpoint: {base_url}")
-            model_client = OpenAIModelClient(base_url, config)
->>>>>>> a9cf252b
     elif config.hf_pipeline:
         if config.hf_pipeline.model_uri.startswith(PathPrefix.HUGGINGFACE):
             logger.info(f"Using HuggingFace client with model {config.hf_pipeline.model_uri}.")
