--- conflicted
+++ resolved
@@ -121,11 +121,7 @@
 
 @pytest.fixture(
     scope="session",
-<<<<<<< HEAD
-    params=["job-all-annotation.json", "job-all-eval-lite.json", "job-all-inference.json"],
-=======
     params=["job-all-annotation.json", "job-all-eval.json", "job-all-inference.json"],
->>>>>>> a9cf252b
 )
 def json_data_job_all(resources_dir, request) -> Path:
     return resources_dir / request.param
@@ -135,11 +131,7 @@
     scope="session",
     params=[
         "job-minimal-annotation.json",
-<<<<<<< HEAD
-        "job-minimal-eval-lite.json",
-=======
         "job-minimal-eval.json",
->>>>>>> a9cf252b
         "job-minimal-inference.json",
     ],
 )
@@ -149,11 +141,7 @@
 
 @pytest.fixture(
     scope="session",
-<<<<<<< HEAD
-    params=["job-extra-annotation.json", "job-extra-eval-lite.json", "job-extra-inference.json"],
-=======
     params=["job-extra-annotation.json", "job-extra-eval.json", "job-extra-inference.json"],
->>>>>>> a9cf252b
 )
 def json_data_job_extra(resources_dir, request) -> Path:
     return resources_dir / request.param
