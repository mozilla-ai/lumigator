import json
from http import HTTPStatus
from typing import Annotated
from urllib.parse import urljoin
from uuid import UUID

import loguru
import requests
from fastapi import APIRouter, HTTPException, Query, status
from lumigator_schemas.datasets import DatasetResponse
from lumigator_schemas.extras import ListingResponse
from lumigator_schemas.jobs import (
    Job,
<<<<<<< HEAD
    JobCreate,
    JobEvaluateCreate,
=======
    JobAnnotateCreate,
    JobCreate,
    JobEvalCreate,
    JobInferenceCreate,
>>>>>>> a9cf252b
    JobLogsResponse,
    JobResponse,
    JobResultDownloadResponse,
    JobResultResponse,
    JobType,
)
from ray.job_submission import JobDetails as RayJobDetails
from starlette.requests import Request
from starlette.responses import Response

from backend.api.deps import DatasetServiceDep, JobServiceDep
from backend.api.http_headers import HttpHeaders
from backend.services.exceptions.job_exceptions import (
    JobNotFoundError,
    JobTypeUnsupportedError,
    JobUpstreamError,
    JobValidationError,
)
from backend.settings import settings

router = APIRouter()


def job_exception_mappings() -> dict[
    type[JobNotFoundError] | type[JobTypeUnsupportedError] | type[JobUpstreamError] | type[JobValidationError], int
]:
    return {
        JobNotFoundError: status.HTTP_404_NOT_FOUND,
        JobTypeUnsupportedError: status.HTTP_501_NOT_IMPLEMENTED,
        JobUpstreamError: status.HTTP_500_INTERNAL_SERVER_ERROR,
        JobValidationError: status.HTTP_400_BAD_REQUEST,
    }


@router.post("/inference/", status_code=status.HTTP_201_CREATED)
def create_inference_job(
    service: JobServiceDep,
    job_create_request: JobCreate,
    request: Request,
    response: Response,
) -> JobResponse:
    job_response = service.create_job(job_create_request)

    url = request.url_for(get_job.__name__, job_id=job_response.id)
    response.headers[HttpHeaders.LOCATION] = f"{url}"

    return job_response


@router.post("/annotate/", status_code=status.HTTP_201_CREATED)
def create_annotation_job(
    service: JobServiceDep,
    job_create_request: JobCreate,
    request: Request,
    response: Response,
) -> JobResponse:
    """This uses a hardcoded model, that is, Lumigator's opinion on what
    reference model should be used to generate annotations.
    See more: https://blog.mozilla.ai/lets-build-an-app-for-evaluating-llms/
    """
    inference_job_create_config_dict = job_create_request.job_config.dict()
    inference_job_create_config_dict["model"] = "hf://facebook/bart-large-cnn"
    inference_job_create_config_dict["output_field"] = "ground_truth"
    inference_job_create_config_dict["store_to_dataset"] = True
    inference_job_create_config_dict["job_type"] = JobType.INFERENCE
<<<<<<< HEAD

    inference_job_create_request_dict = job_create_request.model_dump()
    inference_job_create_request_dict["job_config"] = inference_job_create_config_dict

    inference_job_create_request = JobCreate(**inference_job_create_request_dict)
    job_response = service.create_job(inference_job_create_request)

    url = request.url_for(get_job.__name__, job_id=job_response.id)
    response.headers[HttpHeaders.LOCATION] = f"{url}"

    return job_response
=======
>>>>>>> a9cf252b

    inference_job_create_request_dict = job_create_request.model_dump()
    inference_job_create_request_dict["job_config"] = inference_job_create_config_dict

<<<<<<< HEAD
@router.post("/evaluate/", status_code=status.HTTP_201_CREATED)
def create_evaluation_job(
    service: JobServiceDep,
    job_create_request: JobEvaluateCreate,
    request: Request,
    response: Response,
) -> JobResponse:
    job_response = service.create_job(job_create_request)
=======
    inference_job_create_request = JobCreate(**inference_job_create_request_dict)
    job_response = service.create_job(inference_job_create_request)
>>>>>>> a9cf252b

    url = request.url_for(get_job.__name__, job_id=job_response.id)
    response.headers[HttpHeaders.LOCATION] = f"{url}"

    return job_response


# TODO: remove the code above and refactor the method below to answer
#       to "/evaluate/" when we deprecate evaluator
@router.post("/evaluator/", status_code=status.HTTP_201_CREATED)
def create_evaluation_job(
    service: JobServiceDep,
<<<<<<< HEAD
    job_create_request: JobCreate,
=======
    job_create_request: JobEvalCreate,
>>>>>>> a9cf252b
    request: Request,
    response: Response,
) -> JobResponse:
    job_response = service.create_job(job_create_request)

    url = request.url_for(get_job.__name__, job_id=job_response.id)
    response.headers[HttpHeaders.LOCATION] = f"{url}"

    return job_response


@router.get("/")
def list_jobs(
    service: JobServiceDep,
    skip: int = 0,
    limit: int = 100,
    job_types: Annotated[list[str], Query()] = (),
) -> ListingResponse[Job]:
    """Retrieves job data from the Lumigator repository where Ray
    metadata is also available.

    Results are a merged representation which form an augmented view of a 'job'.

    NOTE: Lumigator repository data takes precedence over Ray metadata.
    """
    # if job_type not in ["inference", "annotate", "evaluate"]:
    #     raise ValueError(f"Unknown job type {job_type}") from None
    # jobs = service.list_jobs_per_type(job_type, skip, limit)

    loguru.logger.info(f"Listing jobs, job_types={job_types}")

    jobs = service.list_jobs(skip, limit, job_types)
    if not jobs or jobs.total == 0 or len(jobs.items) == 0:
        return jobs

    # Force a DB update of the job status by querying each one, not ideal for will do for now.
    for job in jobs.items:
        job = service.get_job(job.id)

    # Get all jobs Ray knows about on a dict
    ray_jobs = {ray_job.submission_id: ray_job for ray_job in _get_all_ray_jobs()}

    results = list[Job]()

    # Merge Ray jobs into the repositories jobs
    job: JobResponse
    for job in jobs.items:
        job_id = str(job.id)
        if job_id in ray_jobs:
            # Combine both types of response.
            found_job: RayJobDetails
            found_job = ray_jobs[job_id]
            ray_job_info = found_job.dict()
            lm_info = job.model_dump()
            merged = {**ray_job_info, **lm_info}
            results.append(Job(**merged))

    return ListingResponse[Job](
        total=jobs.total,
        items=results,
    )


@router.get("/{job_id}")
def get_job(
    service: JobServiceDep,
    job_id: UUID,
) -> Job:
    """Retrieves merged job data from the Lumigator repository and Ray
    for a valid UUID.

    The result is a merged representation which forms an augmented view of a 'job'.

    NOTE: Lumigator repository data takes precedence over Ray metadata.
    """
    job: JobResponse
    job = service.get_job(job_id)
    ray_job: RayJobDetails
    ray_job = _get_ray_job(job_id)

    # Combine both types of response.
    ray_info = ray_job.dict()
    lm_info = job.model_dump()
    merged = {**ray_info, **lm_info}
    return Job(**merged)


@router.get("/{job_id}/logs")
def get_job_logs(service: JobServiceDep, job_id: UUID) -> JobLogsResponse:
    return service.get_job_logs(job_id)


@router.get("/{job_id}/result")
def get_job_result(
    service: JobServiceDep,
    job_id: UUID,
) -> JobResultResponse:
    """Return job results metadata if available in the DB."""
    return service.get_job_result(job_id)


# TODO refactor all job results handling
@router.get("/{job_id}/dataset")
def get_job_dataset(
    service: DatasetServiceDep,
    job_id: UUID,
) -> DatasetResponse | None:
    """Return the job-associated dataset if available in the DB."""
    return service.get_dataset_by_job_id(job_id)


@router.get("/{job_id}/result/download")
def get_job_result_download(
    service: JobServiceDep,
    job_id: UUID,
) -> JobResultDownloadResponse:
    """Return job results file URL for downloading."""
    return service.get_job_result_download(job_id)


def _get_all_ray_jobs() -> list[RayJobDetails]:
    """Returns metadata that exists in the Ray cluster for all jobs."""
    resp = requests.get(settings.RAY_JOBS_URL, timeout=5)  # 5 seconds
    if resp.status_code != HTTPStatus.OK:
        loguru.logger.error(f"Unexpected status code getting all jobs: {resp.status_code}, error: {resp.text or ''}")
        raise HTTPException(
            status_code=HTTPStatus.INTERNAL_SERVER_ERROR,
            detail="Unexpected error getting job logs",
        )

    try:
        metadata = json.loads(resp.text)
        return [RayJobDetails(**item) for item in metadata]
    except json.JSONDecodeError as e:
        loguru.logger.error(f"JSON decode error: {e}")
        loguru.logger.error(f"Response text: {resp.text}")
        raise HTTPException(status_code=HTTPStatus.INTERNAL_SERVER_ERROR, detail="Invalid JSON response") from e


def _get_ray_job(job_id: UUID) -> RayJobDetails:
    """Returns metadata on the specified job if it exists in the Ray cluster."""
    resp = requests.get(urljoin(settings.RAY_JOBS_URL, f"{job_id}"), timeout=5)  # 5 seconds

    if resp.status_code == HTTPStatus.NOT_FOUND:
        loguru.logger.error(f"Upstream job metadata not found ({resp.status_code}), error:  {resp.text or ''}")
        raise HTTPException(
            status_code=HTTPStatus.NOT_FOUND,
            detail=f"Job metadata for ID: {job_id} not found",
        )
    elif resp.status_code != HTTPStatus.OK:
        loguru.logger.error(
            f"Unexpected status code getting job metadata text: {resp.status_code}, error: {resp.text or ''}"
        )
        raise HTTPException(
            status_code=HTTPStatus.INTERNAL_SERVER_ERROR,
            detail=f"Unexpected error getting job metadata for ID: {job_id}",
        )

    try:
        metadata = json.loads(resp.text)
        return RayJobDetails(**metadata)
    except json.JSONDecodeError as e:
        loguru.logger.error(f"JSON decode error: {e}")
        loguru.logger.error(f"Response text: {resp.text or ''}")
        raise HTTPException(status_code=HTTPStatus.INTERNAL_SERVER_ERROR, detail="Invalid JSON response") from e<|MERGE_RESOLUTION|>--- conflicted
+++ resolved
@@ -11,15 +11,8 @@
 from lumigator_schemas.extras import ListingResponse
 from lumigator_schemas.jobs import (
     Job,
-<<<<<<< HEAD
-    JobCreate,
-    JobEvaluateCreate,
-=======
-    JobAnnotateCreate,
     JobCreate,
     JobEvalCreate,
-    JobInferenceCreate,
->>>>>>> a9cf252b
     JobLogsResponse,
     JobResponse,
     JobResultDownloadResponse,
@@ -85,37 +78,12 @@
     inference_job_create_config_dict["output_field"] = "ground_truth"
     inference_job_create_config_dict["store_to_dataset"] = True
     inference_job_create_config_dict["job_type"] = JobType.INFERENCE
-<<<<<<< HEAD
 
     inference_job_create_request_dict = job_create_request.model_dump()
     inference_job_create_request_dict["job_config"] = inference_job_create_config_dict
 
     inference_job_create_request = JobCreate(**inference_job_create_request_dict)
     job_response = service.create_job(inference_job_create_request)
-
-    url = request.url_for(get_job.__name__, job_id=job_response.id)
-    response.headers[HttpHeaders.LOCATION] = f"{url}"
-
-    return job_response
-=======
->>>>>>> a9cf252b
-
-    inference_job_create_request_dict = job_create_request.model_dump()
-    inference_job_create_request_dict["job_config"] = inference_job_create_config_dict
-
-<<<<<<< HEAD
-@router.post("/evaluate/", status_code=status.HTTP_201_CREATED)
-def create_evaluation_job(
-    service: JobServiceDep,
-    job_create_request: JobEvaluateCreate,
-    request: Request,
-    response: Response,
-) -> JobResponse:
-    job_response = service.create_job(job_create_request)
-=======
-    inference_job_create_request = JobCreate(**inference_job_create_request_dict)
-    job_response = service.create_job(inference_job_create_request)
->>>>>>> a9cf252b
 
     url = request.url_for(get_job.__name__, job_id=job_response.id)
     response.headers[HttpHeaders.LOCATION] = f"{url}"
@@ -128,11 +96,7 @@
 @router.post("/evaluator/", status_code=status.HTTP_201_CREATED)
 def create_evaluation_job(
     service: JobServiceDep,
-<<<<<<< HEAD
-    job_create_request: JobCreate,
-=======
     job_create_request: JobEvalCreate,
->>>>>>> a9cf252b
     request: Request,
     response: Response,
 ) -> JobResponse:
