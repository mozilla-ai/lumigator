--- conflicted
+++ resolved
@@ -168,12 +168,9 @@
       - "localhost:host-gateway"
 
   frontend:
-<<<<<<< HEAD
-    labels:
-      ai.mozilla.product_name: lumigator
-=======
+    labels:
+      ai.mozilla.product_name: lumigator
     pull_policy: always
->>>>>>> 23a85a99
     image: mzdotai/lumigator-frontend:v0.1.0-alpha
     build:
       context: .
