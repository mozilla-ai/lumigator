import json

import pandas as pd
import requests
from lumigator_schemas.jobs import JobResultDownloadResponse

MODEL_INFO_FILE = "assets/model_info.csv"

EVAL_METRICS = {
    "Meteor": ["meteor", "meteor_mean"],
    "BERT Precision": ["bertscore", "precision_mean"],
    "BERT Recall": ["bertscore", "recall_mean"],
    "BERT F1": ["bertscore", "f1_mean"],
    "ROUGE-1": ["rouge", "rouge1_mean"],
    "ROUGE-2": ["rouge", "rouge2_mean"],
    "ROUGE-L": ["rouge", "rougeL_mean"],
}


def _parse_model_results(result: dict, model_name: str, model_info: pd.DataFrame):
    row = {}

<<<<<<< HEAD
    model_name = result["artifacts"]["model"]
=======
>>>>>>> bcad25e5
    row["Model"] = model_name

    for column, metric in EVAL_METRICS.items():
        temp_result = result["metrics"]
        for key in metric:
            value = temp_result.get(key)
            if value is None:
                break
            temp_result = value

        row[column] = value

    model_info_filtered = model_info[model_info.model_name == model_name]
    ram_gb_value = model_info_filtered["RAM_GB"].to_numpy()[0]
    row["RAM_GB"] = ram_gb_value

    return row


def _download_text_file(result: JobResultDownloadResponse) -> str:
    download_url = result.download_url
    download_response = requests.get(download_url, timeout=10)
    return download_response.text


def job_result_download(result: JobResultDownloadResponse) -> str:
    """Download the job results

    Args:
        result (JobResultDownloadResponse): The response object
          containing the results URL.

    Returns:
        str: The text content of the downloaded file.
    """
    exp_results = _download_text_file(result)
    return json.loads(exp_results)


def results_to_table(results: list[dict, str]) -> pd.DataFrame:
    """Visualize results as a table.

    Args:
        results (list[dict]): The content of job results.

    Returns:
        pd.DataFrame: The result table.
    """
    evaluation_results = []

    model_info = pd.read_csv(MODEL_INFO_FILE)

    for result, model_name in results:
        evaluation_results.append(_parse_model_results(result, model_name, model_info))

    return pd.DataFrame(evaluation_results)


def get_nested_value(dictionary: dict, path: str, default_value=None) -> str:
    """Get a value from a nested dictionary using a path.

    Args:
        dictionary (dict): The dictionary to search.
        path (str): The path to the value in the dictionary.
        default_value (Any, optional): The value to return if the path is not
          found. Defaults to None.

    Returns:
        str: The value at the path in the dictionary.
    """
    val = dictionary
    for key in path.split("/"):
        val = val.get(key)
        if val is None:
            return default_value
    return val<|MERGE_RESOLUTION|>--- conflicted
+++ resolved
@@ -20,10 +20,6 @@
 def _parse_model_results(result: dict, model_name: str, model_info: pd.DataFrame):
     row = {}
 
-<<<<<<< HEAD
-    model_name = result["artifacts"]["model"]
-=======
->>>>>>> bcad25e5
     row["Model"] = model_name
 
     for column, metric in EVAL_METRICS.items():
