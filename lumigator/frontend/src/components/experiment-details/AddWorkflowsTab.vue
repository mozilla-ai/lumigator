--- conflicted
+++ resolved
@@ -68,8 +68,6 @@
         </div>
         <div class="models-wrapper" v-if="otherWorkflows.length">
           <h5 class="caption-caps">Others</h5>
-<<<<<<< HEAD
-=======
           <div class="models-grid">
             <ModelCard
               v-for="workflow in otherWorkflows"
@@ -87,7 +85,6 @@
         </div>
         <!-- <div class="models-wrapper" v-if="customModels.length">
           <h5 class="caption-caps">Custom</h5>
->>>>>>> c388911f
           <div class="models-grid">
             <ModelCard
               v-for="workflow in otherWorkflows"
